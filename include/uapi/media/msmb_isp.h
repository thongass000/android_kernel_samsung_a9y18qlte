#ifndef __UAPI_MSMB_ISP__
#define __UAPI_MSMB_ISP__

#include <linux/videodev2.h>
#include <media/msmb_camera.h>

#define MAX_PLANES_PER_STREAM 3
#define MAX_NUM_STREAM 7

#define ISP_VERSION_48        48
#define ISP_VERSION_47        47
#define ISP_VERSION_46        46
#define ISP_VERSION_44        44
#define ISP_VERSION_40        40
#define ISP_VERSION_32        32
#define ISP_NATIVE_BUF_BIT    (0x10000 << 0)
#define ISP0_BIT              (0x10000 << 1)
#define ISP1_BIT              (0x10000 << 2)
#define ISP_META_CHANNEL_BIT  (0x10000 << 3)
#define ISP_SCRATCH_BUF_BIT   (0x10000 << 4)
#define ISP_OFFLINE_STATS_BIT (0x10000 << 5)
#define ISP_SVHDR_IN_BIT      (0x10000 << 6) /* RDI hw stream for SVHDR */
#define ISP_SVHDR_OUT_BIT     (0x10000 << 7) /* SVHDR output bufq stream*/

#define ISP_STATS_STREAM_BIT  0x80000000

#define VFE_HW_LIMIT 1

struct msm_vfe_cfg_cmd_list;

<<<<<<< HEAD
=======
struct isp_kstate {
	uint32_t kernel_sofid;
	uint32_t drop_reconfig;
	uint32_t vfeid;
	uint32_t dual_cam_drop_detected;
	uint32_t dual_cam_drop;
};

>>>>>>> 2cda8329
enum ISP_START_PIXEL_PATTERN {
	ISP_BAYER_RGRGRG,
	ISP_BAYER_GRGRGR,
	ISP_BAYER_BGBGBG,
	ISP_BAYER_GBGBGB,
	ISP_YUV_YCbYCr,
	ISP_YUV_YCrYCb,
	ISP_YUV_CbYCrY,
	ISP_YUV_CrYCbY,
	ISP_PIX_PATTERN_MAX
};

enum msm_vfe_plane_fmt {
	Y_PLANE,
	CB_PLANE,
	CR_PLANE,
	CRCB_PLANE,
	CBCR_PLANE,
	VFE_PLANE_FMT_MAX
};

enum msm_vfe_input_src {
	VFE_PIX_0,
	VFE_RAW_0,
	VFE_RAW_1,
	VFE_RAW_2,
	VFE_SRC_MAX,
};

enum msm_vfe_axi_stream_src {
	PIX_ENCODER,
	PIX_VIEWFINDER,
	PIX_VIDEO,
	CAMIF_RAW,
	IDEAL_RAW,
	RDI_INTF_0,
	RDI_INTF_1,
	RDI_INTF_2,
	VFE_AXI_SRC_MAX
};

enum msm_vfe_frame_skip_pattern {
	NO_SKIP,
	EVERY_2FRAME,
	EVERY_3FRAME,
	EVERY_4FRAME,
	EVERY_5FRAME,
	EVERY_6FRAME,
	EVERY_7FRAME,
	EVERY_8FRAME,
	EVERY_16FRAME,
	EVERY_32FRAME,
	SKIP_ALL,
	SKIP_RANGE,
	MAX_SKIP,
};

/*
 * Define an unused period. When this period is set it means that the stream is
 * stopped(i.e the pattern is 0). We don't track the current pattern, just the
 * period defines what the pattern is, if period is this then pattern is 0 else
 * pattern is 1
 */
#define MSM_VFE_STREAM_STOP_PERIOD 15

enum msm_isp_stats_type {
	MSM_ISP_STATS_AEC,   /* legacy based AEC */
	MSM_ISP_STATS_AF,    /* legacy based AF */
	MSM_ISP_STATS_AWB,   /* legacy based AWB */
	MSM_ISP_STATS_RS,    /* legacy based RS */
	MSM_ISP_STATS_CS,    /* legacy based CS */
	MSM_ISP_STATS_IHIST, /* legacy based HIST */
	MSM_ISP_STATS_SKIN,  /* legacy based SKIN */
	MSM_ISP_STATS_BG,    /* Bayer Grids */
	MSM_ISP_STATS_BF,    /* Bayer Focus */
	MSM_ISP_STATS_BE,    /* Bayer Exposure*/
	MSM_ISP_STATS_BHIST, /* Bayer Hist */
	MSM_ISP_STATS_BF_SCALE,  /* Bayer Focus scale */
	MSM_ISP_STATS_HDR_BE,    /* HDR Bayer Exposure */
	MSM_ISP_STATS_HDR_BHIST, /* HDR Bayer Hist */
	MSM_ISP_STATS_AEC_BG,   /* AEC BG */
	MSM_ISP_STATS_MAX    /* MAX */
};

/*
 * @stats_type_mask: Stats type mask (enum msm_isp_stats_type).
 * @stream_src_mask: Stream src mask (enum msm_vfe_axi_stream_src)
 * @skip_mode: skip pattern, if skip mode is range only then min/max is used
 * @min_frame_id: minimum frame id (valid only if skip_mode = RANGE)
 * @max_frame_id: maximum frame id (valid only if skip_mode = RANGE)
*/
struct msm_isp_sw_framskip {
	uint32_t stats_type_mask;
	uint32_t stream_src_mask;
	enum msm_vfe_frame_skip_pattern skip_mode;
	uint32_t min_frame_id;
	uint32_t max_frame_id;
};

enum msm_vfe_testgen_color_pattern {
	COLOR_BAR_8_COLOR,
	UNICOLOR_WHITE,
	UNICOLOR_YELLOW,
	UNICOLOR_CYAN,
	UNICOLOR_GREEN,
	UNICOLOR_MAGENTA,
	UNICOLOR_RED,
	UNICOLOR_BLUE,
	UNICOLOR_BLACK,
	MAX_COLOR,
};

enum msm_vfe_camif_input {
	CAMIF_DISABLED,
	CAMIF_PAD_REG_INPUT,
	CAMIF_MIDDI_INPUT,
	CAMIF_MIPI_INPUT,
};

struct msm_vfe_fetch_engine_cfg {
	uint32_t input_format;
	uint32_t buf_width;
	uint32_t buf_height;
	uint32_t fetch_width;
	uint32_t fetch_height;
	uint32_t x_offset;
	uint32_t y_offset;
	uint32_t buf_stride;
};

enum msm_vfe_camif_output_format {
	CAMIF_QCOM_RAW,
	CAMIF_MIPI_RAW,
	CAMIF_PLAIN_8,
	CAMIF_PLAIN_16,
	CAMIF_MAX_FORMAT,
};

/*
 * Camif output general configuration
 */
struct msm_vfe_camif_subsample_cfg {
	uint32_t irq_subsample_period;
	uint32_t irq_subsample_pattern;
	uint32_t sof_counter_step;
	uint32_t pixel_skip;
	uint32_t line_skip;
	uint32_t first_line;
	uint32_t last_line;
	uint32_t first_pixel;
	uint32_t last_pixel;
	enum msm_vfe_camif_output_format output_format;
};

/*
 * Camif frame and window configuration
 */
struct msm_vfe_camif_cfg {
	uint32_t lines_per_frame;
	uint32_t pixels_per_line;
	uint32_t first_pixel;
	uint32_t last_pixel;
	uint32_t first_line;
	uint32_t last_line;
	uint32_t epoch_line0;
	uint32_t epoch_line1;
	uint32_t is_split;
	enum msm_vfe_camif_input camif_input;
	struct msm_vfe_camif_subsample_cfg subsample_cfg;
};

struct msm_vfe_testgen_cfg {
	uint32_t lines_per_frame;
	uint32_t pixels_per_line;
	uint32_t v_blank;
	uint32_t h_blank;
	enum ISP_START_PIXEL_PATTERN pixel_bayer_pattern;
	uint32_t rotate_period;
	enum msm_vfe_testgen_color_pattern color_bar_pattern;
	uint32_t burst_num_frame;
};

enum msm_vfe_inputmux {
	CAMIF,
	TESTGEN,
	EXTERNAL_READ,
};

enum msm_vfe_stats_composite_group {
	STATS_COMPOSITE_GRP_NONE,
	STATS_COMPOSITE_GRP_1,
	STATS_COMPOSITE_GRP_2,
	STATS_COMPOSITE_GRP_MAX,
};

enum msm_vfe_hvx_streaming_cmd {
	HVX_DISABLE,
	HVX_ONE_WAY,
	HVX_ROUND_TRIP
};

struct msm_vfe_pix_cfg {
	struct msm_vfe_camif_cfg camif_cfg;
	struct msm_vfe_testgen_cfg testgen_cfg;
	struct msm_vfe_fetch_engine_cfg fetch_engine_cfg;
	enum msm_vfe_inputmux input_mux;
	enum ISP_START_PIXEL_PATTERN pixel_pattern;
	uint32_t input_format;
	enum msm_vfe_hvx_streaming_cmd hvx_cmd;
	uint32_t is_split;
};

struct msm_vfe_rdi_cfg {
	uint8_t cid;
	uint8_t frame_based;
};

struct msm_vfe_input_cfg {
	union {
		struct msm_vfe_pix_cfg pix_cfg;
		struct msm_vfe_rdi_cfg rdi_cfg;
	} d;
	enum msm_vfe_input_src input_src;
	uint32_t input_pix_clk;
};

struct msm_vfe_fetch_eng_start {
	uint32_t session_id;
	uint32_t stream_id;
	uint32_t buf_idx;
	uint8_t  offline_mode;
	uint32_t fd;
	uint32_t buf_addr;
	uint32_t frame_id;
};

enum msm_vfe_fetch_eng_pass {
	OFFLINE_FIRST_PASS,
	OFFLINE_SECOND_PASS,
	OFFLINE_MAX_PASS,
};

struct msm_vfe_fetch_eng_multi_pass_start {
	uint32_t session_id;
	uint32_t stream_id;
	uint32_t buf_idx;
	uint8_t  offline_mode;
	uint32_t fd;
	uint32_t buf_addr;
	uint32_t frame_id;
	uint32_t output_buf_idx;
	uint32_t input_buf_offset;
	enum msm_vfe_fetch_eng_pass  offline_pass;
	uint32_t output_stream_id;
};

struct msm_vfe_axi_plane_cfg {
	uint32_t output_width; /*Include padding*/
	uint32_t output_height;
	uint32_t output_stride;
	uint32_t output_scan_lines;
	uint32_t output_plane_format; /*Y/Cb/Cr/CbCr*/
	uint32_t plane_addr_offset;
	uint8_t csid_src; /*RDI 0-2*/
	uint8_t rdi_cid;/*CID 1-16*/
};

enum msm_stream_rdi_input_type {
	MSM_CAMERA_RDI_MIN,
	MSM_CAMERA_RDI_PDAF,
	MSM_CAMERA_RDI_MAX,
};

struct msm_vfe_axi_stream_request_cmd {
	uint32_t session_id;
	uint32_t stream_id;
	uint32_t vt_enable;
	uint32_t output_format;/*Planar/RAW/Misc*/
	enum msm_vfe_axi_stream_src stream_src; /*CAMIF/IDEAL/RDIs*/
	struct msm_vfe_axi_plane_cfg plane_cfg[MAX_PLANES_PER_STREAM];

	uint32_t burst_count;
	uint32_t hfr_mode;
	uint8_t frame_base;

	uint32_t init_frame_drop; /*MAX 31 Frames*/
	enum msm_vfe_frame_skip_pattern frame_skip_pattern;
	uint8_t buf_divert; /* if TRUE no vb2 buf done. */
	/*Return values*/
	uint32_t axi_stream_handle;
	uint32_t controllable_output;
	uint32_t burst_len;
	/* Flag indicating memory input stream */
	enum msm_stream_rdi_input_type rdi_input_type;
};

struct msm_vfe_axi_stream_release_cmd {
	uint32_t stream_handle;
};

enum msm_vfe_axi_stream_cmd {
	STOP_STREAM,
	START_STREAM,
	STOP_IMMEDIATELY,
};

struct msm_vfe_axi_stream_cfg_cmd {
	uint8_t num_streams;
	uint32_t stream_handle[VFE_AXI_SRC_MAX];
	enum msm_vfe_axi_stream_cmd cmd;
	uint8_t sync_frame_id_src;
};

enum msm_vfe_axi_stream_update_type {
	ENABLE_STREAM_BUF_DIVERT,
	DISABLE_STREAM_BUF_DIVERT,
	UPDATE_STREAM_FRAMEDROP_PATTERN,
	UPDATE_STREAM_STATS_FRAMEDROP_PATTERN,
	UPDATE_STREAM_AXI_CONFIG,
	UPDATE_STREAM_REQUEST_FRAMES,
	UPDATE_STREAM_ADD_BUFQ,
	UPDATE_STREAM_REMOVE_BUFQ,
	UPDATE_STREAM_SW_FRAME_DROP,
	UPDATE_STREAM_REQUEST_FRAMES_VER2,
	UPDATE_STREAM_OFFLINE_AXI_CONFIG,
};
#define UPDATE_STREAM_REQUEST_FRAMES_VER2 UPDATE_STREAM_REQUEST_FRAMES_VER2

enum msm_vfe_iommu_type {
	IOMMU_ATTACH,
	IOMMU_DETACH,
};

enum msm_vfe_buff_queue_id {
	VFE_BUF_QUEUE_DEFAULT,
	VFE_BUF_QUEUE_SHARED,
	VFE_BUF_QUEUE_MAX,
};

struct msm_vfe_axi_stream_cfg_update_info {
	uint32_t stream_handle;
	uint32_t output_format;
	uint32_t user_stream_id;
	uint32_t frame_id;
	enum msm_vfe_frame_skip_pattern skip_pattern;
	struct msm_vfe_axi_plane_cfg plane_cfg[MAX_PLANES_PER_STREAM];
	struct msm_isp_sw_framskip sw_skip_info;
};

struct msm_vfe_axi_stream_cfg_update_info_req_frm {
	uint32_t stream_handle;
	uint32_t user_stream_id;
	uint32_t frame_id;
	uint32_t buf_index;
};

struct msm_vfe_axi_halt_cmd {
	uint32_t stop_camif;
	uint32_t overflow_detected;
	uint32_t blocking_halt;
};

struct msm_vfe_axi_reset_cmd {
	uint32_t blocking;
	uint32_t frame_id;
};

struct msm_vfe_axi_restart_cmd {
	uint32_t enable_camif;
};

struct msm_vfe_axi_stream_update_cmd {
	uint32_t num_streams;
	enum msm_vfe_axi_stream_update_type update_type;
	/*
	 * For backward compatibility, ensure 1st member of any struct
	 * in union below is uint32_t stream_handle.
	 */
	union {
		struct msm_vfe_axi_stream_cfg_update_info
					update_info[MSM_ISP_STATS_MAX];
		struct msm_vfe_axi_stream_cfg_update_info_req_frm req_frm_ver2;
	};
};

struct msm_vfe_smmu_attach_cmd {
	uint32_t security_mode;
	uint32_t iommu_attach_mode;
};

struct msm_vfe_stats_stream_request_cmd {
	uint32_t session_id;
	uint32_t stream_id;
	enum msm_isp_stats_type stats_type;
	uint32_t composite_flag;
	uint32_t framedrop_pattern;
	uint32_t init_frame_drop; /*MAX 31 Frames*/
	uint32_t irq_subsample_pattern;
	uint32_t buffer_offset;
	uint32_t stream_handle;
};

struct msm_vfe_stats_stream_release_cmd {
	uint32_t stream_handle;
};
struct msm_vfe_stats_stream_cfg_cmd {
	uint8_t num_streams;
	uint32_t stream_handle[MSM_ISP_STATS_MAX];
	uint8_t enable;
	uint32_t stats_burst_len;
};

enum msm_vfe_reg_cfg_type {
	VFE_WRITE,
	VFE_WRITE_MB,
	VFE_READ,
	VFE_CFG_MASK,
	VFE_WRITE_DMI_16BIT,
	VFE_WRITE_DMI_32BIT,
	VFE_WRITE_DMI_64BIT,
	VFE_READ_DMI_16BIT,
	VFE_READ_DMI_32BIT,
	VFE_READ_DMI_64BIT,
	GET_MAX_CLK_RATE,
	GET_CLK_RATES,
	GET_ISP_ID,
	VFE_HW_UPDATE_LOCK,
	VFE_HW_UPDATE_UNLOCK,
	SET_WM_UB_SIZE,
	SET_UB_POLICY,
	GET_VFE_HW_LIMIT,
};

struct msm_vfe_cfg_cmd2 {
	uint16_t num_cfg;
	uint16_t cmd_len;
	void __user *cfg_data;
	void __user *cfg_cmd;
};

struct msm_vfe_cfg_cmd_list {
	struct msm_vfe_cfg_cmd2      cfg_cmd;
	struct msm_vfe_cfg_cmd_list *next;
	uint32_t                     next_size;
};

struct msm_vfe_reg_rw_info {
	uint32_t reg_offset;
	uint32_t cmd_data_offset;
	uint32_t len;
};

struct msm_vfe_reg_mask_info {
	uint32_t reg_offset;
	uint32_t mask;
	uint32_t val;
};

struct msm_vfe_reg_dmi_info {
	uint32_t hi_tbl_offset; /*Optional*/
	uint32_t lo_tbl_offset; /*Required*/
	uint32_t len;
};

struct msm_vfe_reg_cfg_cmd {
	union {
		struct msm_vfe_reg_rw_info rw_info;
		struct msm_vfe_reg_mask_info mask_info;
		struct msm_vfe_reg_dmi_info dmi_info;
	} u;

	enum msm_vfe_reg_cfg_type cmd_type;
};

enum vfe_sd_type {
	VFE_SD_0 = 0,
	VFE_SD_1,
	VFE_SD_COMMON,
	VFE_SD_MAX,
};

/* When you change the value below, check for the sof event_data size.
 * V4l2 limits payload to 64 bytes */
#define MS_NUM_SLAVE_MAX 1

/* Usecases when 2 HW need to be related or synced */
enum msm_vfe_dual_hw_type {
	DUAL_NONE = 0,
	DUAL_HW_VFE_SPLIT = 1,
	DUAL_HW_MASTER_SLAVE = 2,
};

/* Type for 2 INTF when used in Master-Slave mode */
enum msm_vfe_dual_hw_ms_type {
	MS_TYPE_NONE,
	MS_TYPE_MASTER,
	MS_TYPE_SLAVE,
};

struct msm_isp_set_dual_hw_ms_cmd {
	uint8_t num_src;
	/* Each session can be only one type but multiple intf if YUV cam */
	enum msm_vfe_dual_hw_ms_type dual_hw_ms_type;
	/* Primary intf is mostly associated with preview.
	 * This primary intf SOF frame_id and timestamp is tracked
	 * and used to calculate delta */
	enum msm_vfe_input_src primary_intf;
	/* input_src array indicates other input INTF that may be Master/Slave.
	 * For these additional intf, frame_id and timestamp are not saved.
	 * However, if these are slaves then they will still get their
	 * frame_id from Master */
	enum msm_vfe_input_src input_src[VFE_SRC_MAX];
	uint32_t sof_delta_threshold; /* In milliseconds. Sent for Master */
};

enum msm_isp_buf_type {
	ISP_PRIVATE_BUF,
	ISP_SHARE_BUF,
	MAX_ISP_BUF_TYPE,
};

struct msm_isp_unmap_buf_req {
	uint32_t fd;
};

struct msm_isp_buf_request {
	uint32_t session_id;
	uint32_t stream_id;
	uint8_t num_buf;
	uint32_t handle;
	enum msm_isp_buf_type buf_type;
};

struct msm_isp_buf_request_ver2 {
	uint32_t session_id;
	uint32_t stream_id;
	uint8_t num_buf;
	uint32_t handle;
	enum msm_isp_buf_type buf_type;
	enum smmu_attach_mode security_mode;
	uint32_t reserved[4];
};

struct msm_isp_qbuf_plane {
	uint32_t addr;
	uint32_t offset;
	uint32_t length;
};

struct msm_isp_qbuf_buffer {
	struct msm_isp_qbuf_plane planes[MAX_PLANES_PER_STREAM];
	uint32_t num_planes;
};

struct msm_isp_qbuf_info {
	uint32_t handle;
	int32_t buf_idx;
	/*Only used for prepare buffer*/
	struct msm_isp_qbuf_buffer buffer;
	/*Only used for diverted buffer*/
	uint32_t dirty_buf;
};

struct msm_isp_clk_rates {
	uint32_t svs_rate;
	uint32_t nominal_rate;
	uint32_t high_rate;
};

struct msm_vfe_axi_src_state {
	enum msm_vfe_input_src input_src;
	uint32_t src_active;
	uint32_t src_frame_id;
};

enum msm_isp_event_mask_index {
	ISP_EVENT_MASK_INDEX_STATS_NOTIFY		= 0,
	ISP_EVENT_MASK_INDEX_ERROR			= 1,
	ISP_EVENT_MASK_INDEX_IOMMU_P_FAULT		= 2,
	ISP_EVENT_MASK_INDEX_STREAM_UPDATE_DONE		= 3,
	ISP_EVENT_MASK_INDEX_REG_UPDATE			= 4,
	ISP_EVENT_MASK_INDEX_SOF			= 5,
	ISP_EVENT_MASK_INDEX_BUF_DIVERT			= 6,
	ISP_EVENT_MASK_INDEX_COMP_STATS_NOTIFY		= 7,
	ISP_EVENT_MASK_INDEX_MASK_FE_READ_DONE		= 8,
	ISP_EVENT_MASK_INDEX_BUF_DONE			= 9,
	ISP_EVENT_MASK_INDEX_REG_UPDATE_MISSING		= 10,
	ISP_EVENT_MASK_INDEX_PING_PONG_MISMATCH		= 11,
	ISP_EVENT_MASK_INDEX_BUF_FATAL_ERROR		= 12,
};


#define ISP_EVENT_SUBS_MASK_NONE			0

#define ISP_EVENT_SUBS_MASK_STATS_NOTIFY \
			(1 << ISP_EVENT_MASK_INDEX_STATS_NOTIFY)

#define ISP_EVENT_SUBS_MASK_ERROR \
			(1 << ISP_EVENT_MASK_INDEX_ERROR)

#define ISP_EVENT_SUBS_MASK_IOMMU_P_FAULT \
			(1 << ISP_EVENT_MASK_INDEX_IOMMU_P_FAULT)

#define ISP_EVENT_SUBS_MASK_STREAM_UPDATE_DONE \
			(1 << ISP_EVENT_MASK_INDEX_STREAM_UPDATE_DONE)

#define ISP_EVENT_SUBS_MASK_REG_UPDATE \
			(1 << ISP_EVENT_MASK_INDEX_REG_UPDATE)

#define ISP_EVENT_SUBS_MASK_SOF \
			(1 << ISP_EVENT_MASK_INDEX_SOF)

#define ISP_EVENT_SUBS_MASK_BUF_DIVERT \
			(1 << ISP_EVENT_MASK_INDEX_BUF_DIVERT)

#define ISP_EVENT_SUBS_MASK_COMP_STATS_NOTIFY \
			(1 << ISP_EVENT_MASK_INDEX_COMP_STATS_NOTIFY)

#define ISP_EVENT_SUBS_MASK_FE_READ_DONE \
			(1 << ISP_EVENT_MASK_INDEX_MASK_FE_READ_DONE)

#define ISP_EVENT_SUBS_MASK_BUF_DONE \
			(1 << ISP_EVENT_MASK_INDEX_BUF_DONE)

#define ISP_EVENT_SUBS_MASK_REG_UPDATE_MISSING \
			(1 << ISP_EVENT_MASK_INDEX_REG_UPDATE_MISSING)

#define ISP_EVENT_SUBS_MASK_PING_PONG_MISMATCH \
			(1 << ISP_EVENT_MASK_INDEX_PING_PONG_MISMATCH)

#define ISP_EVENT_SUBS_MASK_BUF_FATAL_ERROR \
			(1 << ISP_EVENT_MASK_INDEX_BUF_FATAL_ERROR)

enum msm_isp_event_idx {
	ISP_REG_UPDATE        = 0,
	ISP_EPOCH_0           = 1,
	ISP_EPOCH_1           = 2,
	ISP_START_ACK         = 3,
	ISP_STOP_ACK          = 4,
	ISP_IRQ_VIOLATION     = 5,
	ISP_STATS_OVERFLOW    = 6,
	ISP_BUF_DONE          = 7,
	ISP_FE_RD_DONE        = 8,
	ISP_IOMMU_P_FAULT     = 9,
	ISP_ERROR             = 10,
	ISP_HW_FATAL_ERROR      = 11,
	ISP_PING_PONG_MISMATCH = 12,
	ISP_REG_UPDATE_MISSING = 13,
	ISP_BUF_FATAL_ERROR = 14,
	ISP_EVENT_MAX         = 15
};

#define ISP_EVENT_OFFSET          8
#define ISP_EVENT_BASE            (V4L2_EVENT_PRIVATE_START)
#define ISP_BUF_EVENT_BASE        (ISP_EVENT_BASE + (1 << ISP_EVENT_OFFSET))
#define ISP_STATS_EVENT_BASE      (ISP_EVENT_BASE + (2 << ISP_EVENT_OFFSET))
#define ISP_CAMIF_EVENT_BASE      (ISP_EVENT_BASE + (3 << ISP_EVENT_OFFSET))
#define ISP_STREAM_EVENT_BASE     (ISP_EVENT_BASE + (4 << ISP_EVENT_OFFSET))
#define ISP_EVENT_REG_UPDATE      (ISP_EVENT_BASE + ISP_REG_UPDATE)
#define ISP_EVENT_EPOCH_0         (ISP_EVENT_BASE + ISP_EPOCH_0)
#define ISP_EVENT_EPOCH_1         (ISP_EVENT_BASE + ISP_EPOCH_1)
#define ISP_EVENT_START_ACK       (ISP_EVENT_BASE + ISP_START_ACK)
#define ISP_EVENT_STOP_ACK        (ISP_EVENT_BASE + ISP_STOP_ACK)
#define ISP_EVENT_IRQ_VIOLATION   (ISP_EVENT_BASE + ISP_IRQ_VIOLATION)
#define ISP_EVENT_STATS_OVERFLOW  (ISP_EVENT_BASE + ISP_STATS_OVERFLOW)
#define ISP_EVENT_ERROR           (ISP_EVENT_BASE + ISP_ERROR)
#define ISP_EVENT_SOF             (ISP_CAMIF_EVENT_BASE)
#define ISP_EVENT_EOF             (ISP_CAMIF_EVENT_BASE + 1)
#define ISP_EVENT_BUF_DONE        (ISP_EVENT_BASE + ISP_BUF_DONE)
#define ISP_EVENT_BUF_DIVERT      (ISP_BUF_EVENT_BASE)
#define ISP_EVENT_STATS_NOTIFY    (ISP_STATS_EVENT_BASE)
#define ISP_EVENT_COMP_STATS_NOTIFY (ISP_EVENT_STATS_NOTIFY + MSM_ISP_STATS_MAX)
#define ISP_EVENT_FE_READ_DONE    (ISP_EVENT_BASE + ISP_FE_RD_DONE)
#define ISP_EVENT_IOMMU_P_FAULT   (ISP_EVENT_BASE + ISP_IOMMU_P_FAULT)
#define ISP_EVENT_HW_FATAL_ERROR  (ISP_EVENT_BASE + ISP_HW_FATAL_ERROR)
#define ISP_EVENT_PING_PONG_MISMATCH (ISP_EVENT_BASE + ISP_PING_PONG_MISMATCH)
#define ISP_EVENT_REG_UPDATE_MISSING (ISP_EVENT_BASE + ISP_REG_UPDATE_MISSING)
#define ISP_EVENT_BUF_FATAL_ERROR (ISP_EVENT_BASE + ISP_BUF_FATAL_ERROR)
#define ISP_EVENT_STREAM_UPDATE_DONE   (ISP_STREAM_EVENT_BASE)

/* The msm_v4l2_event_data structure should match the
 * v4l2_event.u.data field.
 * should not exceed 64 bytes */

struct msm_isp_buf_event {
	uint32_t session_id;
	uint32_t stream_id;
	uint32_t handle;
	uint32_t output_format;
	int8_t buf_idx;
};
struct msm_isp_fetch_eng_event {
	uint32_t session_id;
	uint32_t stream_id;
	uint32_t handle;
	uint32_t fd;
	int8_t buf_idx;
	int8_t offline_mode;
};
struct msm_isp_stats_event {
	uint32_t stats_mask;                        /* 4 bytes */
	uint8_t stats_buf_idxs[MSM_ISP_STATS_MAX];  /* 11 bytes */
	uint8_t pd_stats_idx;
};

struct msm_isp_stream_ack {
	uint32_t session_id;
	uint32_t stream_id;
	uint32_t handle;
};

enum msm_vfe_error_type {
	ISP_ERROR_NONE,
	ISP_ERROR_CAMIF,
	ISP_ERROR_BUS_OVERFLOW,
	ISP_ERROR_RETURN_EMPTY_BUFFER,
	ISP_ERROR_FRAME_ID_MISMATCH,
	ISP_ERROR_MAX,
};

struct msm_isp_error_info {
	enum msm_vfe_error_type err_type;
	uint32_t session_id;
	uint32_t stream_id;
	uint32_t stream_id_mask;
};

/* This structure reports delta between master and slave */
struct msm_isp_ms_delta_info {
	uint8_t num_delta_info;
	uint32_t delta[MS_NUM_SLAVE_MAX];
};

/* This is sent in EPOCH irq */
struct msm_isp_output_info {
	uint8_t regs_not_updated;
	/* mask with bufq_handle for regs not updated or return empty */
	uint16_t output_err_mask;
	/* mask with stream_idx for get_buf failed */
	uint8_t stream_framedrop_mask;
	/* mask with stats stream_idx for get_buf failed */
	uint16_t stats_framedrop_mask;
	/* delta between master and slave */
};

/* This structure is piggybacked with SOF event */
struct msm_isp_sof_info {
	uint8_t regs_not_updated;
	/* mask with bufq_handle for regs not updated */
	uint16_t reg_update_fail_mask;
	/* mask with bufq_handle for get_buf failed */
	uint32_t stream_get_buf_fail_mask;
	/* mask with stats stream_idx for get_buf failed */
	uint16_t stats_get_buf_fail_mask;
	/* delta between master and slave */
	struct msm_isp_ms_delta_info ms_delta_info;
	/*
	 * mask with AXI_SRC in paused state. In PAUSED
	 * state there is no Buffer output. So this mask is used
	 * to report drop.
	 */
	uint16_t axi_updating_mask;
	/* extended mask with bufq_handle for regs not updated */
	uint32_t reg_update_fail_mask_ext;
};
#define AXI_UPDATING_MASK 1
#define REG_UPDATE_FAIL_MASK_EXT 1

struct msm_isp_event_data {
	/*Wall clock except for buffer divert events
	 *which use monotonic clock
	 */
	struct timeval timestamp;
	/* Monotonic timestamp since bootup */
	struct timeval mono_timestamp;
	uint32_t frame_id;
	union {
		/* Sent for Stats_Done event */
		struct msm_isp_stats_event stats;
		/* Sent for Buf_Divert event */
		struct msm_isp_buf_event buf_done;
		/* Sent for offline fetch done event */
		struct msm_isp_fetch_eng_event fetch_done;
		/* Sent for Error_Event */
		struct msm_isp_error_info error_info;
		/*
		 * This struct needs to be removed once
		 * userspace switches to sof_info
		 */
		struct msm_isp_output_info output_info;
		/* Sent for SOF event */
		struct msm_isp_sof_info sof_info;
	} u; /* union can have max 52 bytes */
};

enum msm_vfe_ahb_clk_vote {
	MSM_ISP_CAMERA_AHB_SVS_VOTE = 1,
	MSM_ISP_CAMERA_AHB_TURBO_VOTE = 2,
	MSM_ISP_CAMERA_AHB_NOMINAL_VOTE = 3,
	MSM_ISP_CAMERA_AHB_SUSPEND_VOTE = 4,
};

struct msm_isp_ahb_clk_cfg {
	uint32_t vote;
	uint32_t reserved[2];
};

enum msm_vfe_dual_cam_sync_mode {
	MSM_ISP_DUAL_CAM_ASYNC,
	MSM_ISP_DUAL_CAM_SYNC,
};

struct msm_isp_dual_hw_master_slave_sync {
	uint32_t sync_mode;
	uint32_t reserved[2];
};

struct msm_vfe_dual_lpm_mode {
	enum msm_vfe_axi_stream_src stream_src[VFE_AXI_SRC_MAX];
	uint32_t num_src;
	uint32_t lpm_mode;
};
#define V4L2_PIX_FMT_QBGGR8  v4l2_fourcc('Q', 'B', 'G', '8')
#define V4L2_PIX_FMT_QGBRG8  v4l2_fourcc('Q', 'G', 'B', '8')
#define V4L2_PIX_FMT_QGRBG8  v4l2_fourcc('Q', 'G', 'R', '8')
#define V4L2_PIX_FMT_QRGGB8  v4l2_fourcc('Q', 'R', 'G', '8')
#define V4L2_PIX_FMT_QBGGR10 v4l2_fourcc('Q', 'B', 'G', '0')
#define V4L2_PIX_FMT_QGBRG10 v4l2_fourcc('Q', 'G', 'B', '0')
#define V4L2_PIX_FMT_QGRBG10 v4l2_fourcc('Q', 'G', 'R', '0')
#define V4L2_PIX_FMT_QRGGB10 v4l2_fourcc('Q', 'R', 'G', '0')
#define V4L2_PIX_FMT_QBGGR12 v4l2_fourcc('Q', 'B', 'G', '2')
#define V4L2_PIX_FMT_QGBRG12 v4l2_fourcc('Q', 'G', 'B', '2')
#define V4L2_PIX_FMT_QGRBG12 v4l2_fourcc('Q', 'G', 'R', '2')
#define V4L2_PIX_FMT_QRGGB12 v4l2_fourcc('Q', 'R', 'G', '2')
#define V4L2_PIX_FMT_QBGGR14 v4l2_fourcc('Q', 'B', 'G', '4')
#define V4L2_PIX_FMT_QGBRG14 v4l2_fourcc('Q', 'G', 'B', '4')
#define V4L2_PIX_FMT_QGRBG14 v4l2_fourcc('Q', 'G', 'R', '4')
#define V4L2_PIX_FMT_QRGGB14 v4l2_fourcc('Q', 'R', 'G', '4')
#define V4L2_PIX_FMT_P16BGGR10 v4l2_fourcc('P', 'B', 'G', '0')
#define V4L2_PIX_FMT_P16GBRG10 v4l2_fourcc('P', 'G', 'B', '0')
#define V4L2_PIX_FMT_P16GRBG10 v4l2_fourcc('P', 'G', 'R', '0')
#define V4L2_PIX_FMT_P16RGGB10 v4l2_fourcc('P', 'R', 'G', '0')
#define V4L2_PIX_FMT_NV14 v4l2_fourcc('N', 'V', '1', '4')
#define V4L2_PIX_FMT_NV41 v4l2_fourcc('N', 'V', '4', '1')
#define V4L2_PIX_FMT_META v4l2_fourcc('Q', 'M', 'E', 'T')
#define V4L2_PIX_FMT_META10 v4l2_fourcc('Q', 'M', '1', '0')
#define V4L2_PIX_FMT_SBGGR14 v4l2_fourcc('B', 'G', '1', '4') /* 14 BGBG.GRGR.*/
#define V4L2_PIX_FMT_SGBRG14 v4l2_fourcc('G', 'B', '1', '4') /* 14 GBGB.RGRG.*/
#define V4L2_PIX_FMT_SGRBG14 v4l2_fourcc('B', 'A', '1', '4') /* 14 GRGR.BGBG.*/
#define V4L2_PIX_FMT_SRGGB14 v4l2_fourcc('R', 'G', '1', '4') /* 14 RGRG.GBGB.*/

enum msm_isp_ioctl_cmd_code {
	MSM_VFE_REG_CFG = BASE_VIDIOC_PRIVATE,
	MSM_ISP_REQUEST_BUF,
	MSM_ISP_ENQUEUE_BUF,
	MSM_ISP_RELEASE_BUF,
	MSM_ISP_REQUEST_STREAM,
	MSM_ISP_CFG_STREAM,
	MSM_ISP_RELEASE_STREAM,
	MSM_ISP_INPUT_CFG,
	MSM_ISP_SET_SRC_STATE,
	MSM_ISP_REQUEST_STATS_STREAM,
	MSM_ISP_CFG_STATS_STREAM,
	MSM_ISP_RELEASE_STATS_STREAM,
	MSM_ISP_REG_UPDATE_CMD,
	MSM_ISP_UPDATE_STREAM,
	MSM_VFE_REG_LIST_CFG,
	MSM_ISP_SMMU_ATTACH,
	MSM_ISP_UPDATE_STATS_STREAM,
	MSM_ISP_AXI_HALT,
	MSM_ISP_AXI_RESET,
	MSM_ISP_AXI_RESTART,
	MSM_ISP_FETCH_ENG_START,
	MSM_ISP_DEQUEUE_BUF,
	MSM_ISP_SET_DUAL_HW_MASTER_SLAVE,
	MSM_ISP_MAP_BUF_START_FE,
	MSM_ISP_UNMAP_BUF,
	MSM_ISP_AHB_CLK_CFG,
	MSM_ISP_DUAL_HW_MASTER_SLAVE_SYNC,
	MSM_ISP_FETCH_ENG_MULTI_PASS_START,
	MSM_ISP_MAP_BUF_START_MULTI_PASS_FE,
	MSM_ISP_REQUEST_BUF_VER2,
	MSM_ISP_DUAL_HW_LPM_MODE,
};

#define VIDIOC_MSM_VFE_REG_CFG \
	_IOWR('V', MSM_VFE_REG_CFG, \
		struct msm_vfe_cfg_cmd2)

#define VIDIOC_MSM_ISP_REQUEST_BUF \
	_IOWR('V', MSM_ISP_REQUEST_BUF, \
		struct msm_isp_buf_request)

#define VIDIOC_MSM_ISP_ENQUEUE_BUF \
	_IOWR('V', MSM_ISP_ENQUEUE_BUF, \
		struct msm_isp_qbuf_info)

#define VIDIOC_MSM_ISP_RELEASE_BUF \
	_IOWR('V', MSM_ISP_RELEASE_BUF, \
		struct msm_isp_buf_request)

#define VIDIOC_MSM_ISP_REQUEST_STREAM \
	_IOWR('V', MSM_ISP_REQUEST_STREAM, \
		struct msm_vfe_axi_stream_request_cmd)

#define VIDIOC_MSM_ISP_CFG_STREAM \
	_IOWR('V', MSM_ISP_CFG_STREAM, \
		struct msm_vfe_axi_stream_cfg_cmd)

#define VIDIOC_MSM_ISP_RELEASE_STREAM \
	_IOWR('V', MSM_ISP_RELEASE_STREAM, \
		struct msm_vfe_axi_stream_release_cmd)

#define VIDIOC_MSM_ISP_INPUT_CFG \
	_IOWR('V', MSM_ISP_INPUT_CFG, \
		struct msm_vfe_input_cfg)

#define VIDIOC_MSM_ISP_SET_SRC_STATE \
	_IOWR('V', MSM_ISP_SET_SRC_STATE, \
		struct msm_vfe_axi_src_state)

#define VIDIOC_MSM_ISP_REQUEST_STATS_STREAM \
	_IOWR('V', MSM_ISP_REQUEST_STATS_STREAM, \
		struct msm_vfe_stats_stream_request_cmd)

#define VIDIOC_MSM_ISP_CFG_STATS_STREAM \
	_IOWR('V', MSM_ISP_CFG_STATS_STREAM, \
		struct msm_vfe_stats_stream_cfg_cmd)

#define VIDIOC_MSM_ISP_RELEASE_STATS_STREAM \
	_IOWR('V', MSM_ISP_RELEASE_STATS_STREAM, \
		struct msm_vfe_stats_stream_release_cmd)

#define VIDIOC_MSM_ISP_REG_UPDATE_CMD \
	_IOWR('V', MSM_ISP_REG_UPDATE_CMD, \
		enum msm_vfe_input_src)

#define VIDIOC_MSM_ISP_UPDATE_STREAM \
	_IOWR('V', MSM_ISP_UPDATE_STREAM, \
		struct msm_vfe_axi_stream_update_cmd)

#define VIDIOC_MSM_VFE_REG_LIST_CFG \
	_IOWR('V', MSM_VFE_REG_LIST_CFG, \
		struct msm_vfe_cfg_cmd_list)

#define VIDIOC_MSM_ISP_SMMU_ATTACH \
	_IOWR('V', MSM_ISP_SMMU_ATTACH, \
		struct msm_vfe_smmu_attach_cmd)

#define VIDIOC_MSM_ISP_UPDATE_STATS_STREAM \
	_IOWR('V', MSM_ISP_UPDATE_STATS_STREAM, \
		struct msm_vfe_axi_stream_update_cmd)

#define VIDIOC_MSM_ISP_AXI_HALT \
	_IOWR('V', MSM_ISP_AXI_HALT, \
		struct msm_vfe_axi_halt_cmd)

#define VIDIOC_MSM_ISP_AXI_RESET \
	_IOWR('V', MSM_ISP_AXI_RESET, \
		struct msm_vfe_axi_reset_cmd)

#define VIDIOC_MSM_ISP_AXI_RESTART \
	_IOWR('V', MSM_ISP_AXI_RESTART, \
		struct msm_vfe_axi_restart_cmd)

#define VIDIOC_MSM_ISP_FETCH_ENG_START \
	_IOWR('V', MSM_ISP_FETCH_ENG_START, \
		struct msm_vfe_fetch_eng_start)

#define VIDIOC_MSM_ISP_DEQUEUE_BUF \
	_IOWR('V', MSM_ISP_DEQUEUE_BUF, \
		struct msm_isp_qbuf_info)

#define VIDIOC_MSM_ISP_SET_DUAL_HW_MASTER_SLAVE \
	_IOWR('V', MSM_ISP_SET_DUAL_HW_MASTER_SLAVE, \
		struct msm_isp_set_dual_hw_ms_cmd)

#define VIDIOC_MSM_ISP_MAP_BUF_START_FE \
	_IOWR('V', MSM_ISP_MAP_BUF_START_FE, \
		struct msm_vfe_fetch_eng_start)

#define VIDIOC_MSM_ISP_UNMAP_BUF \
	_IOWR('V', MSM_ISP_UNMAP_BUF, \
		struct msm_isp_unmap_buf_req)

#define VIDIOC_MSM_ISP_AHB_CLK_CFG \
	_IOWR('V', MSM_ISP_AHB_CLK_CFG, struct msm_isp_ahb_clk_cfg)

#define VIDIOC_MSM_ISP_DUAL_HW_MASTER_SLAVE_SYNC \
	_IOWR('V', MSM_ISP_DUAL_HW_MASTER_SLAVE_SYNC, \
	struct msm_isp_dual_hw_master_slave_sync)

#define VIDIOC_MSM_ISP_FETCH_ENG_MULTI_PASS_START \
	_IOWR('V', MSM_ISP_FETCH_ENG_MULTI_PASS_START, \
		struct msm_vfe_fetch_eng_multi_pass_start)

#define VIDIOC_MSM_ISP_MAP_BUF_START_MULTI_PASS_FE \
	_IOWR('V', MSM_ISP_MAP_BUF_START_MULTI_PASS_FE, \
		struct msm_vfe_fetch_eng_multi_pass_start)

#define VIDIOC_MSM_ISP_REQUEST_BUF_VER2 \
	_IOWR('V', MSM_ISP_REQUEST_BUF_VER2, struct msm_isp_buf_request_ver2)

#define VIDIOC_MSM_ISP_DUAL_HW_LPM_MODE \
	_IOWR('V', MSM_ISP_DUAL_HW_LPM_MODE, \
	struct msm_vfe_dual_lpm_mode)

#endif /* __MSMB_ISP__ */<|MERGE_RESOLUTION|>--- conflicted
+++ resolved
@@ -28,8 +28,6 @@
 
 struct msm_vfe_cfg_cmd_list;
 
-<<<<<<< HEAD
-=======
 struct isp_kstate {
 	uint32_t kernel_sofid;
 	uint32_t drop_reconfig;
@@ -38,7 +36,6 @@
 	uint32_t dual_cam_drop;
 };
 
->>>>>>> 2cda8329
 enum ISP_START_PIXEL_PATTERN {
 	ISP_BAYER_RGRGRG,
 	ISP_BAYER_GRGRGR,
