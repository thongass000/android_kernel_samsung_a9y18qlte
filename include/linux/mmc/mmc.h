/*
 * Header for MultiMediaCard (MMC)
 *
 * Copyright 2002 Hewlett-Packard Company
 *
 * Use consistent with the GNU GPL is permitted,
 * provided that this copyright notice is
 * preserved in its entirety in all copies and derived works.
 *
 * HEWLETT-PACKARD COMPANY MAKES NO WARRANTIES, EXPRESSED OR IMPLIED,
 * AS TO THE USEFULNESS OR CORRECTNESS OF THIS CODE OR ITS
 * FITNESS FOR ANY PARTICULAR PURPOSE.
 *
 * Many thanks to Alessandro Rubini and Jonathan Corbet!
 *
 * Based strongly on code by:
 *
 * Author: Yong-iL Joh <tolkien@mizi.com>
 *
 * Author:  Andrew Christian
 *          15 May 2002
 */

#ifndef LINUX_MMC_MMC_H
#define LINUX_MMC_MMC_H

#include <uapi/linux/mmc/mmc.h>

/* class 11 */
#define MMC_CMDQ_TASK_MGMT       48  /* ac   [31:0] task ID     R1b */
#define DISCARD_QUEUE		0x1
#define DISCARD_TASK		0x2

static inline bool mmc_op_multi(u32 opcode)
{
	return opcode == MMC_WRITE_MULTIPLE_BLOCK ||
	       opcode == MMC_READ_MULTIPLE_BLOCK;
}

/*
 * MMC_SWITCH argument format:
 *
 *	[31:26] Always 0
 *	[25:24] Access Mode
 *	[23:16] Location of target Byte in EXT_CSD
 *	[15:08] Value Byte
 *	[07:03] Always 0
 *	[02:00] Command Set
 */

/*
  MMC status in R1, for native mode (SPI bits are different)
  Type
	e : error bit
	s : status bit
	r : detected and set for the actual command response
	x : detected and set during command execution. the host must poll
            the card by sending status command in order to read these bits.
  Clear condition
	a : according to the card state
	b : always related to the previous command. Reception of
            a valid command will clear it (with a delay of one command)
	c : clear by read
 */

#define R1_OUT_OF_RANGE		(1 << 31)	/* er, c */
#define R1_ADDRESS_ERROR	(1 << 30)	/* erx, c */
#define R1_BLOCK_LEN_ERROR	(1 << 29)	/* er, c */
#define R1_ERASE_SEQ_ERROR      (1 << 28)	/* er, c */
#define R1_ERASE_PARAM		(1 << 27)	/* ex, c */
#define R1_WP_VIOLATION		(1 << 26)	/* erx, c */
#define R1_CARD_IS_LOCKED	(1 << 25)	/* sx, a */
#define R1_LOCK_UNLOCK_FAILED	(1 << 24)	/* erx, c */
#define R1_COM_CRC_ERROR	(1 << 23)	/* er, b */
#define R1_ILLEGAL_COMMAND	(1 << 22)	/* er, b */
#define R1_CARD_ECC_FAILED	(1 << 21)	/* ex, c */
#define R1_CC_ERROR		(1 << 20)	/* erx, c */
#define R1_ERROR		(1 << 19)	/* erx, c */
#define R1_UNDERRUN		(1 << 18)	/* ex, c */
#define R1_OVERRUN		(1 << 17)	/* ex, c */
#define R1_CID_CSD_OVERWRITE	(1 << 16)	/* erx, c, CID/CSD overwrite */
#define R1_WP_ERASE_SKIP	(1 << 15)	/* sx, c */
#define R1_CARD_ECC_DISABLED	(1 << 14)	/* sx, a */
#define R1_ERASE_RESET		(1 << 13)	/* sr, c */
#define R1_STATUS(x)            (x & 0xFFFFE000)
#define R1_CURRENT_STATE(x)	((x & 0x00001E00) >> 9)	/* sx, b (4 bits) */
#define R1_READY_FOR_DATA	(1 << 8)	/* sx, a */
#define R1_SWITCH_ERROR		(1 << 7)	/* sx, c */
#define R1_EXCEPTION_EVENT	(1 << 6)	/* sr, a */
#define R1_APP_CMD		(1 << 5)	/* sr, c */

#define R1_STATE_IDLE	0
#define R1_STATE_READY	1
#define R1_STATE_IDENT	2
#define R1_STATE_STBY	3
#define R1_STATE_TRAN	4
#define R1_STATE_DATA	5
#define R1_STATE_RCV	6
#define R1_STATE_PRG	7
#define R1_STATE_DIS	8

/*
 * MMC/SD in SPI mode reports R1 status always, and R2 for SEND_STATUS
 * R1 is the low order byte; R2 is the next highest byte, when present.
 */
#define R1_SPI_IDLE		(1 << 0)
#define R1_SPI_ERASE_RESET	(1 << 1)
#define R1_SPI_ILLEGAL_COMMAND	(1 << 2)
#define R1_SPI_COM_CRC		(1 << 3)
#define R1_SPI_ERASE_SEQ	(1 << 4)
#define R1_SPI_ADDRESS		(1 << 5)
#define R1_SPI_PARAMETER	(1 << 6)
/* R1 bit 7 is always zero */
#define R2_SPI_CARD_LOCKED	(1 << 8)
#define R2_SPI_WP_ERASE_SKIP	(1 << 9)	/* or lock/unlock fail */
#define R2_SPI_LOCK_UNLOCK_FAIL	R2_SPI_WP_ERASE_SKIP
#define R2_SPI_ERROR		(1 << 10)
#define R2_SPI_CC_ERROR		(1 << 11)
#define R2_SPI_CARD_ECC_ERROR	(1 << 12)
#define R2_SPI_WP_VIOLATION	(1 << 13)
#define R2_SPI_ERASE_PARAM	(1 << 14)
#define R2_SPI_OUT_OF_RANGE	(1 << 15)	/* or CSD overwrite */
#define R2_SPI_CSD_OVERWRITE	R2_SPI_OUT_OF_RANGE

/* These are unpacked versions of the actual responses */

struct _mmc_csd {
	u8  csd_structure;
	u8  spec_vers;
	u8  taac;
	u8  nsac;
	u8  tran_speed;
	u16 ccc;
	u8  read_bl_len;
	u8  read_bl_partial;
	u8  write_blk_misalign;
	u8  read_blk_misalign;
	u8  dsr_imp;
	u16 c_size;
	u8  vdd_r_curr_min;
	u8  vdd_r_curr_max;
	u8  vdd_w_curr_min;
	u8  vdd_w_curr_max;
	u8  c_size_mult;
	union {
		struct { /* MMC system specification version 3.1 */
			u8  erase_grp_size;
			u8  erase_grp_mult;
		} v31;
		struct { /* MMC system specification version 2.2 */
			u8  sector_size;
			u8  erase_grp_size;
		} v22;
	} erase;
	u8  wp_grp_size;
	u8  wp_grp_enable;
	u8  default_ecc;
	u8  r2w_factor;
	u8  write_bl_len;
	u8  write_bl_partial;
	u8  file_format_grp;
	u8  copy;
	u8  perm_write_protect;
	u8  tmp_write_protect;
	u8  file_format;
	u8  ecc;
};

/*
 * OCR bits are mostly in host.h
 */
#define MMC_CARD_BUSY	0x80000000	/* Card Power up status bit */
#define MMC_CARD_SECTOR_ADDR 0x40000000 /* Card supports sectors */

/*
 * Card Command Classes (CCC)
 */
#define CCC_BASIC		(1<<0)	/* (0) Basic protocol functions */
					/* (CMD0,1,2,3,4,7,9,10,12,13,15) */
					/* (and for SPI, CMD58,59) */
#define CCC_STREAM_READ		(1<<1)	/* (1) Stream read commands */
					/* (CMD11) */
#define CCC_BLOCK_READ		(1<<2)	/* (2) Block read commands */
					/* (CMD16,17,18) */
#define CCC_STREAM_WRITE	(1<<3)	/* (3) Stream write commands */
					/* (CMD20) */
#define CCC_BLOCK_WRITE		(1<<4)	/* (4) Block write commands */
					/* (CMD16,24,25,26,27) */
#define CCC_ERASE		(1<<5)	/* (5) Ability to erase blocks */
					/* (CMD32,33,34,35,36,37,38,39) */
#define CCC_WRITE_PROT		(1<<6)	/* (6) Able to write protect blocks */
					/* (CMD28,29,30) */
#define CCC_LOCK_CARD		(1<<7)	/* (7) Able to lock down card */
					/* (CMD16,CMD42) */
#define CCC_APP_SPEC		(1<<8)	/* (8) Application specific */
					/* (CMD55,56,57,ACMD*) */
#define CCC_IO_MODE		(1<<9)	/* (9) I/O mode */
					/* (CMD5,39,40,52,53) */
#define CCC_SWITCH		(1<<10)	/* (10) High speed switch */
					/* (CMD6,34,35,36,37,50) */
					/* (11) Reserved */
					/* (CMD?) */

/*
 * CSD field definitions
 */

#define CSD_STRUCT_VER_1_0  0           /* Valid for system specification 1.0 - 1.2 */
#define CSD_STRUCT_VER_1_1  1           /* Valid for system specification 1.4 - 2.2 */
#define CSD_STRUCT_VER_1_2  2           /* Valid for system specification 3.1 - 3.2 - 3.31 - 4.0 - 4.1 */
#define CSD_STRUCT_EXT_CSD  3           /* Version is coded in CSD_STRUCTURE in EXT_CSD */

#define CSD_SPEC_VER_0      0           /* Implements system specification 1.0 - 1.2 */
#define CSD_SPEC_VER_1      1           /* Implements system specification 1.4 */
#define CSD_SPEC_VER_2      2           /* Implements system specification 2.0 - 2.2 */
#define CSD_SPEC_VER_3      3           /* Implements system specification 3.1 - 3.2 - 3.31 */
#define CSD_SPEC_VER_4      4           /* Implements system specification 4.0 - 4.1 */

/*
 * EXT_CSD fields
 */

#define EXT_CSD_CMDQ			15	/* R/W */
#define EXT_CSD_BARRIER_CTRL		31      /* R/W */
#define EXT_CSD_FLUSH_CACHE		32      /* W */
#define EXT_CSD_CACHE_CTRL		33      /* R/W */
#define EXT_CSD_POWER_OFF_NOTIFICATION	34	/* R/W */
#define EXT_CSD_PACKED_FAILURE_INDEX	35	/* RO */
#define EXT_CSD_PACKED_CMD_STATUS	36	/* RO */
#define EXT_CSD_EXP_EVENTS_STATUS	54	/* RO, 2 bytes */
#define EXT_CSD_EXP_EVENTS_CTRL		56	/* R/W, 2 bytes */
#define EXT_CSD_DATA_SECTOR_SIZE	61	/* R */
#define EXT_CSD_GP_SIZE_MULT		143	/* R/W */
#define EXT_CSD_PARTITION_SETTING_COMPLETED 155	/* R/W */
#define EXT_CSD_PARTITION_ATTRIBUTE	156	/* R/W */
#define EXT_CSD_PARTITION_SUPPORT	160	/* RO */
#define EXT_CSD_HPI_MGMT		161	/* R/W */
#define EXT_CSD_RST_N_FUNCTION		162	/* R/W */
#define EXT_CSD_BKOPS_EN		163	/* R/W */
#define EXT_CSD_BKOPS_START		164	/* W */
#define EXT_CSD_SANITIZE_START		165     /* W */
#define EXT_CSD_WR_REL_PARAM		166	/* RO */
#define EXT_CSD_RPMB_MULT		168	/* RO */
#define EXT_CSD_FW_CONFIG		169	/* R/W */
#define EXT_CSD_BOOT_WP			173	/* R/W */
#define EXT_CSD_ERASE_GROUP_DEF		175	/* R/W */
#define EXT_CSD_PART_CONFIG		179	/* R/W */
#define EXT_CSD_ERASED_MEM_CONT		181	/* RO */
#define EXT_CSD_BUS_WIDTH		183	/* R/W */
#define EXT_CSD_STROBE_SUPPORT		184	/* RO */
#define EXT_CSD_HS_TIMING		185	/* R/W */
#define EXT_CSD_POWER_CLASS		187	/* R/W */
#define EXT_CSD_REV			192	/* RO */
#define EXT_CSD_STRUCTURE		194	/* RO */
#define EXT_CSD_CARD_TYPE		196	/* RO */
#define EXT_CSD_DRIVER_STRENGTH		197	/* RO */
#define EXT_CSD_OUT_OF_INTERRUPT_TIME	198	/* RO */
#define EXT_CSD_PART_SWITCH_TIME        199     /* RO */
#define EXT_CSD_PWR_CL_52_195		200	/* RO */
#define EXT_CSD_PWR_CL_26_195		201	/* RO */
#define EXT_CSD_PWR_CL_52_360		202	/* RO */
#define EXT_CSD_PWR_CL_26_360		203	/* RO */
#define EXT_CSD_SEC_CNT			212	/* RO, 4 bytes */
#define EXT_CSD_S_A_TIMEOUT		217	/* RO */
#define EXT_CSD_REL_WR_SEC_C		222	/* RO */
#define EXT_CSD_HC_WP_GRP_SIZE		221	/* RO */
#define EXT_CSD_ERASE_TIMEOUT_MULT	223	/* RO */
#define EXT_CSD_HC_ERASE_GRP_SIZE	224	/* RO */
#define EXT_CSD_BOOT_MULT		226	/* RO */
#define EXT_CSD_SEC_TRIM_MULT		229	/* RO */
#define EXT_CSD_SEC_ERASE_MULT		230	/* RO */
#define EXT_CSD_SEC_FEATURE_SUPPORT	231	/* RO */
#define EXT_CSD_TRIM_MULT		232	/* RO */
#define EXT_CSD_PWR_CL_200_195		236	/* RO */
#define EXT_CSD_PWR_CL_200_360		237	/* RO */
#define EXT_CSD_PWR_CL_DDR_52_195	238	/* RO */
#define EXT_CSD_PWR_CL_DDR_52_360	239	/* RO */
#define EXT_CSD_CACHE_FLUSH_POLICY	240	/* RO */
#define EXT_CSD_BKOPS_STATUS		246	/* RO */
#define EXT_CSD_POWER_OFF_LONG_TIME	247	/* RO */
#define EXT_CSD_GENERIC_CMD6_TIME	248	/* RO */
#define EXT_CSD_CACHE_SIZE		249	/* RO, 4 bytes */
#define EXT_CSD_PWR_CL_DDR_200_360	253	/* RO */
#define EXT_CSD_FIRMWARE_VERSION	254	/* RO, 8 bytes */
<<<<<<< HEAD
#define EXT_CSD_CMDQ_DEPTH		307	/* RO */
#define EXT_CSD_CMDQ_SUPPORT		308	/* RO */
#define EXT_CSD_BARRIER_SUPPORT		486	/* RO */
 #define EXT_CSD_TAG_UNIT_SIZE		498	/* RO */
=======
#define EXT_CSD_PRE_EOL_INFO		267	/* RO */
#define EXT_CSD_DEVICE_LIFE_TIME_EST_TYP_A	268	/* RO */
#define EXT_CSD_DEVICE_LIFE_TIME_EST_TYP_B	269	/* RO */
>>>>>>> c71ad0f6
#define EXT_CSD_SUPPORTED_MODE		493	/* RO */
#define EXT_CSD_TAG_UNIT_SIZE		498	/* RO */
#define EXT_CSD_DATA_TAG_SUPPORT	499	/* RO */
#define EXT_CSD_MAX_PACKED_WRITES	500	/* RO */
#define EXT_CSD_MAX_PACKED_READS	501	/* RO */
#define EXT_CSD_BKOPS_SUPPORT		502	/* RO */
#define EXT_CSD_HPI_FEATURES		503	/* RO */

/*
 * EXT_CSD field definitions
 */

#define EXT_CSD_WR_REL_PARAM_EN			(1<<2)
#define EXT_CSD_WR_REL_PARAM_EN_RPMB_REL_WR	(1<<4)

#define EXT_CSD_BOOT_WP_B_PWR_WP_DIS	(0x40)
#define EXT_CSD_BOOT_WP_B_PERM_WP_DIS	(0x10)
#define EXT_CSD_BOOT_WP_B_PERM_WP_EN	(0x04)
#define EXT_CSD_BOOT_WP_B_PWR_WP_EN	(0x01)

#define EXT_CSD_PART_CONFIG_ACC_MASK	(0x7)
#define EXT_CSD_PART_CONFIG_ACC_BOOT0	(0x1)
#define EXT_CSD_PART_CONFIG_ACC_RPMB	(0x3)
#define EXT_CSD_PART_CONFIG_ACC_GP0	(0x4)

#define EXT_CSD_PART_SETTING_COMPLETED	(0x1)
#define EXT_CSD_PART_SUPPORT_PART_EN	(0x1)

#define EXT_CSD_CMD_SET_NORMAL		(1<<0)
#define EXT_CSD_CMD_SET_SECURE		(1<<1)
#define EXT_CSD_CMD_SET_CPSECURE	(1<<2)

#define EXT_CSD_CARD_TYPE_HS_26	(1<<0)	/* Card can run at 26MHz */
#define EXT_CSD_CARD_TYPE_HS_52	(1<<1)	/* Card can run at 52MHz */
#define EXT_CSD_CARD_TYPE_HS	(EXT_CSD_CARD_TYPE_HS_26 | \
				 EXT_CSD_CARD_TYPE_HS_52)
#define EXT_CSD_CARD_TYPE_DDR_1_8V  (1<<2)   /* Card can run at 52MHz */
					     /* DDR mode @1.8V or 3V I/O */
#define EXT_CSD_CARD_TYPE_DDR_1_2V  (1<<3)   /* Card can run at 52MHz */
					     /* DDR mode @1.2V I/O */
#define EXT_CSD_CARD_TYPE_DDR_52       (EXT_CSD_CARD_TYPE_DDR_1_8V  \
					| EXT_CSD_CARD_TYPE_DDR_1_2V)
#define EXT_CSD_CARD_TYPE_HS200_1_8V	(1<<4)	/* Card can run at 200MHz */
#define EXT_CSD_CARD_TYPE_HS200_1_2V	(1<<5)	/* Card can run at 200MHz */
						/* SDR mode @1.2V I/O */
#define EXT_CSD_CARD_TYPE_HS200		(EXT_CSD_CARD_TYPE_HS200_1_8V | \
					 EXT_CSD_CARD_TYPE_HS200_1_2V)
#define EXT_CSD_CARD_TYPE_HS400_1_8V	(1<<6)	/* Card can run at 200MHz DDR, 1.8V */
#define EXT_CSD_CARD_TYPE_HS400_1_2V	(1<<7)	/* Card can run at 200MHz DDR, 1.2V */
#define EXT_CSD_CARD_TYPE_HS400		(EXT_CSD_CARD_TYPE_HS400_1_8V | \
					 EXT_CSD_CARD_TYPE_HS400_1_2V)

#define EXT_CSD_BUS_WIDTH_1	0	/* Card is in 1 bit mode */
#define EXT_CSD_BUS_WIDTH_4	1	/* Card is in 4 bit mode */
#define EXT_CSD_BUS_WIDTH_8	2	/* Card is in 8 bit mode */
#define EXT_CSD_DDR_BUS_WIDTH_4	5	/* Card is in 4 bit DDR mode */
#define EXT_CSD_DDR_BUS_WIDTH_8	6	/* Card is in 8 bit DDR mode */
#define EXT_CSD_BUS_WIDTH_STROBE	0x80	/* Card is in 8 bit DDR mode */

#define EXT_CSD_TIMING_BC	0	/* Backwards compatility */
#define EXT_CSD_TIMING_HS	1	/* High speed */
#define EXT_CSD_TIMING_HS200	2	/* HS200 */
#define EXT_CSD_TIMING_HS400	3	/* HS400 */
#define EXT_CSD_DRV_STR_SHIFT	4	/* Driver Strength shift */

#define EXT_CSD_SEC_ER_EN	BIT(0)
#define EXT_CSD_SEC_BD_BLK_EN	BIT(2)
#define EXT_CSD_SEC_GB_CL_EN	BIT(4)
#define EXT_CSD_SEC_SANITIZE	BIT(6)  /* v4.5 only */

#define EXT_CSD_RST_N_EN_MASK	0x3
#define EXT_CSD_RST_N_ENABLED	1	/* RST_n is enabled on card */

#define EXT_CSD_NO_POWER_NOTIFICATION	0
#define EXT_CSD_POWER_ON		1
#define EXT_CSD_POWER_OFF_SHORT		2
#define EXT_CSD_POWER_OFF_LONG		3

#define EXT_CSD_PWR_CL_8BIT_MASK	0xF0	/* 8 bit PWR CLS */
#define EXT_CSD_PWR_CL_4BIT_MASK	0x0F	/* 8 bit PWR CLS */
#define EXT_CSD_PWR_CL_8BIT_SHIFT	4
#define EXT_CSD_PWR_CL_4BIT_SHIFT	0

#define EXT_CSD_PACKED_EVENT_EN	BIT(3)

#define EXT_CSD_BKOPS_MANUAL_EN		BIT(0)
#define EXT_CSD_BKOPS_AUTO_EN		BIT(1)

/*
 * EXCEPTION_EVENT_STATUS field
 */
#define EXT_CSD_URGENT_BKOPS		BIT(0)
#define EXT_CSD_DYNCAP_NEEDED		BIT(1)
#define EXT_CSD_SYSPOOL_EXHAUSTED	BIT(2)
#define EXT_CSD_PACKED_FAILURE		BIT(3)

#define EXT_CSD_PACKED_GENERIC_ERROR	BIT(0)
#define EXT_CSD_PACKED_INDEXED_ERROR	BIT(1)

/*
 * BKOPS status level
 */
#define EXT_CSD_BKOPS_LEVEL_2		0x2

/*
 * BKOPS modes
 */
#define EXT_CSD_MANUAL_BKOPS_MASK	0x01

/*
 * MMC_SWITCH access modes
 */

#define MMC_SWITCH_MODE_CMD_SET		0x00	/* Change the command set */
#define MMC_SWITCH_MODE_SET_BITS	0x01	/* Set bits which are 1 in value */
#define MMC_SWITCH_MODE_CLEAR_BITS	0x02	/* Clear bits which are 1 in value */
#define MMC_SWITCH_MODE_WRITE_BYTE	0x03	/* Set target to value */

#define mmc_driver_type_mask(n)		(1 << (n))

#endif /* LINUX_MMC_MMC_H */<|MERGE_RESOLUTION|>--- conflicted
+++ resolved
@@ -282,16 +282,13 @@
 #define EXT_CSD_CACHE_SIZE		249	/* RO, 4 bytes */
 #define EXT_CSD_PWR_CL_DDR_200_360	253	/* RO */
 #define EXT_CSD_FIRMWARE_VERSION	254	/* RO, 8 bytes */
-<<<<<<< HEAD
+#define EXT_CSD_PRE_EOL_INFO		267	/* RO */
+#define EXT_CSD_DEVICE_LIFE_TIME_EST_TYP_A	268	/* RO */
+#define EXT_CSD_DEVICE_LIFE_TIME_EST_TYP_B	269	/* RO */
 #define EXT_CSD_CMDQ_DEPTH		307	/* RO */
 #define EXT_CSD_CMDQ_SUPPORT		308	/* RO */
 #define EXT_CSD_BARRIER_SUPPORT		486	/* RO */
  #define EXT_CSD_TAG_UNIT_SIZE		498	/* RO */
-=======
-#define EXT_CSD_PRE_EOL_INFO		267	/* RO */
-#define EXT_CSD_DEVICE_LIFE_TIME_EST_TYP_A	268	/* RO */
-#define EXT_CSD_DEVICE_LIFE_TIME_EST_TYP_B	269	/* RO */
->>>>>>> c71ad0f6
 #define EXT_CSD_SUPPORTED_MODE		493	/* RO */
 #define EXT_CSD_TAG_UNIT_SIZE		498	/* RO */
 #define EXT_CSD_DATA_TAG_SUPPORT	499	/* RO */
