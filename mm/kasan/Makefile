--- conflicted
+++ resolved
@@ -1,9 +1,6 @@
 KASAN_SANITIZE := n
-<<<<<<< HEAD
 UBSAN_SANITIZE_kasan.o := n
-=======
 KCOV_INSTRUMENT := n
->>>>>>> 79f138ac
 
 CFLAGS_REMOVE_kasan.o = -pg
 # Function splitter causes unnecessary splits in __asan_load1/__asan_store1
