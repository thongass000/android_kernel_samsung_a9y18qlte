--- conflicted
+++ resolved
@@ -5352,11 +5352,6 @@
 	.css_reset = mem_cgroup_css_reset,
 	.can_attach = mem_cgroup_can_attach,
 	.cancel_attach = mem_cgroup_cancel_attach,
-<<<<<<< HEAD
-	.allow_attach = mem_cgroup_allow_attach,
-=======
-	.attach = mem_cgroup_move_task,
->>>>>>> 2f0de519
 	.post_attach = mem_cgroup_move_task,
 	.bind = mem_cgroup_bind,
 	.dfl_cftypes = memory_files,
