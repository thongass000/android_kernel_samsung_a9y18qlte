menu "printk and dmesg options"

config PRINTK_TIME
	bool "Show timing information on printks"
	depends on PRINTK
	help
	  Selecting this option causes time stamps of the printk()
	  messages to be added to the output of the syslog() system
	  call and at the console.

	  The timestamp is always recorded internally, and exported
	  to /dev/kmsg. This flag just specifies if the timestamp should
	  be included, not that the timestamp is recorded.

	  The behavior is also controlled by the kernel command line
	  parameter printk.time=1. See Documentation/kernel-parameters.txt

config MESSAGE_LOGLEVEL_DEFAULT
	int "Default message log level (1-7)"
	range 1 7
	default "4"
	help
	  Default log level for printk statements with no specified priority.

	  This was hard-coded to KERN_WARNING since at least 2.6.10 but folks
	  that are auditing their logs closely may want to set it to a lower
	  priority.

config BOOT_PRINTK_DELAY
	bool "Delay each boot printk message by N milliseconds"
	depends on DEBUG_KERNEL && PRINTK && GENERIC_CALIBRATE_DELAY
	help
	  This build option allows you to read kernel boot messages
	  by inserting a short delay after each one.  The delay is
	  specified in milliseconds on the kernel command line,
	  using "boot_delay=N".

	  It is likely that you would also need to use "lpj=M" to preset
	  the "loops per jiffie" value.
	  See a previous boot log for the "lpj" value to use for your
	  system, and then set "lpj=M" before setting "boot_delay=N".
	  NOTE:  Using this option may adversely affect SMP systems.
	  I.e., processors other than the first one may not boot up.
	  BOOT_PRINTK_DELAY also may cause LOCKUP_DETECTOR to detect
	  what it believes to be lockup conditions.

config DYNAMIC_DEBUG
	bool "Enable dynamic printk() support"
	default n
	depends on PRINTK
	depends on DEBUG_FS
	help

	  Compiles debug level messages into the kernel, which would not
	  otherwise be available at runtime. These messages can then be
	  enabled/disabled based on various levels of scope - per source file,
	  function, module, format string, and line number. This mechanism
	  implicitly compiles in all pr_debug() and dev_dbg() calls, which
	  enlarges the kernel text size by about 2%.

	  If a source file is compiled with DEBUG flag set, any
	  pr_debug() calls in it are enabled by default, but can be
	  disabled at runtime as below.  Note that DEBUG flag is
	  turned on by many CONFIG_*DEBUG* options.

	  Usage:

	  Dynamic debugging is controlled via the 'dynamic_debug/control' file,
	  which is contained in the 'debugfs' filesystem. Thus, the debugfs
	  filesystem must first be mounted before making use of this feature.
	  We refer the control file as: <debugfs>/dynamic_debug/control. This
	  file contains a list of the debug statements that can be enabled. The
	  format for each line of the file is:

		filename:lineno [module]function flags format

	  filename : source file of the debug statement
	  lineno : line number of the debug statement
	  module : module that contains the debug statement
	  function : function that contains the debug statement
          flags : '=p' means the line is turned 'on' for printing
          format : the format used for the debug statement

	  From a live system:

		nullarbor:~ # cat <debugfs>/dynamic_debug/control
		# filename:lineno [module]function flags format
		fs/aio.c:222 [aio]__put_ioctx =_ "__put_ioctx:\040freeing\040%p\012"
		fs/aio.c:248 [aio]ioctx_alloc =_ "ENOMEM:\040nr_events\040too\040high\012"
		fs/aio.c:1770 [aio]sys_io_cancel =_ "calling\040cancel\012"

	  Example usage:

		// enable the message at line 1603 of file svcsock.c
		nullarbor:~ # echo -n 'file svcsock.c line 1603 +p' >
						<debugfs>/dynamic_debug/control

		// enable all the messages in file svcsock.c
		nullarbor:~ # echo -n 'file svcsock.c +p' >
						<debugfs>/dynamic_debug/control

		// enable all the messages in the NFS server module
		nullarbor:~ # echo -n 'module nfsd +p' >
						<debugfs>/dynamic_debug/control

		// enable all 12 messages in the function svc_process()
		nullarbor:~ # echo -n 'func svc_process +p' >
						<debugfs>/dynamic_debug/control

		// disable all 12 messages in the function svc_process()
		nullarbor:~ # echo -n 'func svc_process -p' >
						<debugfs>/dynamic_debug/control

	  See Documentation/dynamic-debug-howto.txt for additional information.

endmenu # "printk and dmesg options"

menu "Compile-time checks and compiler options"

config DEBUG_INFO
	bool "Compile the kernel with debug info"
	depends on DEBUG_KERNEL && !COMPILE_TEST
	help
          If you say Y here the resulting kernel image will include
	  debugging info resulting in a larger kernel image.
	  This adds debug symbols to the kernel and modules (gcc -g), and
	  is needed if you intend to use kernel crashdump or binary object
	  tools like crash, kgdb, LKCD, gdb, etc on the kernel.
	  Say Y here only if you plan to debug the kernel.

	  If unsure, say N.

config DEBUG_INFO_REDUCED
	bool "Reduce debugging information"
	depends on DEBUG_INFO
	help
	  If you say Y here gcc is instructed to generate less debugging
	  information for structure types. This means that tools that
	  need full debugging information (like kgdb or systemtap) won't
	  be happy. But if you merely need debugging information to
	  resolve line numbers there is no loss. Advantage is that
	  build directory object sizes shrink dramatically over a full
	  DEBUG_INFO build and compile times are reduced too.
	  Only works with newer gcc versions.

config DEBUG_INFO_SPLIT
	bool "Produce split debuginfo in .dwo files"
	depends on DEBUG_INFO && !FRV
	help
	  Generate debug info into separate .dwo files. This significantly
	  reduces the build directory size for builds with DEBUG_INFO,
	  because it stores the information only once on disk in .dwo
	  files instead of multiple times in object files and executables.
	  In addition the debug information is also compressed.

	  Requires recent gcc (4.7+) and recent gdb/binutils.
	  Any tool that packages or reads debug information would need
	  to know about the .dwo files and include them.
	  Incompatible with older versions of ccache.

config DEBUG_INFO_DWARF4
	bool "Generate dwarf4 debuginfo"
	depends on DEBUG_INFO
	help
	  Generate dwarf4 debug info. This requires recent versions
	  of gcc and gdb. It makes the debug information larger.
	  But it significantly improves the success of resolving
	  variables in gdb on optimized code.

config GDB_SCRIPTS
	bool "Provide GDB scripts for kernel debugging"
	depends on DEBUG_INFO
	help
	  This creates the required links to GDB helper scripts in the
	  build directory. If you load vmlinux into gdb, the helper
	  scripts will be automatically imported by gdb as well, and
	  additional functions are available to analyze a Linux kernel
	  instance. See Documentation/gdb-kernel-debugging.txt for further
	  details.

config ENABLE_WARN_DEPRECATED
	bool "Enable __deprecated logic"
	default y
	help
	  Enable the __deprecated logic in the kernel build.
	  Disable this to suppress the "warning: 'foo' is deprecated
	  (declared at kernel/power/somefile.c:1234)" messages.

config ENABLE_MUST_CHECK
	bool "Enable __must_check logic"
	default y
	help
	  Enable the __must_check logic in the kernel build.  Disable this to
	  suppress the "warning: ignoring return value of 'foo', declared with
	  attribute warn_unused_result" messages.

config FRAME_WARN
	int "Warn for stack frames larger than (needs gcc 4.4)"
	range 0 8192
	default 2048 if GCC_PLUGIN_LATENT_ENTROPY
	default 1024 if !64BIT
	default 2048 if 64BIT
	help
	  Tell gcc to warn at build time for stack frames larger than this.
	  Setting this too low will cause a lot of warnings.
	  Setting it to 0 disables the warning.
	  Requires gcc 4.4

config STRIP_ASM_SYMS
	bool "Strip assembler-generated symbols during link"
	default n
	help
	  Strip internal assembler-generated symbols during a link (symbols
	  that look like '.Lxxx') so they don't pollute the output of
	  get_wchan() and suchlike.

config READABLE_ASM
        bool "Generate readable assembler code"
        depends on DEBUG_KERNEL
        help
          Disable some compiler optimizations that tend to generate human unreadable
          assembler output. This may make the kernel slightly slower, but it helps
          to keep kernel developers who have to stare a lot at assembler listings
          sane.

config UNUSED_SYMBOLS
	bool "Enable unused/obsolete exported symbols"
	default y if X86
	help
	  Unused but exported symbols make the kernel needlessly bigger.  For
	  that reason most of these unused exports will soon be removed.  This
	  option is provided temporarily to provide a transition period in case
	  some external kernel module needs one of these symbols anyway. If you
	  encounter such a case in your module, consider if you are actually
	  using the right API.  (rationale: since nobody in the kernel is using
	  this in a module, there is a pretty good chance it's actually the
	  wrong interface to use).  If you really need the symbol, please send a
	  mail to the linux kernel mailing list mentioning the symbol and why
	  you really need it, and what the merge plan to the mainline kernel for
	  your module is.

config PAGE_OWNER
	bool "Track page owner"
	depends on DEBUG_KERNEL && STACKTRACE_SUPPORT
	select DEBUG_FS
	select STACKTRACE
	select STACKDEPOT
	select PAGE_EXTENSION
	help
	  This keeps track of what call chain is the owner of a page, may
	  help to find bare alloc_page(s) leaks. Even if you include this
	  feature on your build, it is disabled in default. You should pass
	  "page_owner=on" to boot parameter in order to enable it. Eats
	  a fair amount of memory if enabled. See tools/vm/page_owner_sort.c
	  for user-space helper.

	  If unsure, say N.

config PAGE_OWNER_ENABLE_DEFAULT
	bool "Enable Track page owner by default"
	depends on PAGE_OWNER
	---help---
	  Enable track page owner by default? This value
	  can be overridden by page_owner_disabled=off|on.

config DEBUG_FS
	bool "Debug Filesystem"
	help
	  debugfs is a virtual file system that kernel developers use to put
	  debugging files into.  Enable this option to be able to read and
	  write to these files.

	  For detailed documentation on the debugfs API, see
	  Documentation/DocBook/filesystems.

	  If unsure, say N.

config HEADERS_CHECK
	bool "Run 'make headers_check' when building vmlinux"
	depends on !UML
	help
	  This option will extract the user-visible kernel headers whenever
	  building the kernel, and will run basic sanity checks on them to
	  ensure that exported files do not attempt to include files which
	  were not exported, etc.

	  If you're making modifications to header files which are
	  relevant for userspace, say 'Y', and check the headers
	  exported to $(INSTALL_HDR_PATH) (usually 'usr/include' in
	  your build tree), to make sure they're suitable.

config DEBUG_SECTION_MISMATCH
	bool "Enable full Section mismatch analysis"
	help
	  The section mismatch analysis checks if there are illegal
	  references from one section to another section.
	  During linktime or runtime, some sections are dropped;
	  any use of code/data previously in these sections would
	  most likely result in an oops.
	  In the code, functions and variables are annotated with
	  __init,, etc. (see the full list in include/linux/init.h),
	  which results in the code/data being placed in specific sections.
	  The section mismatch analysis is always performed after a full
	  kernel build, and enabling this option causes the following
	  additional steps to occur:
	  - Add the option -fno-inline-functions-called-once to gcc commands.
	    When inlining a function annotated with __init in a non-init
	    function, we would lose the section information and thus
	    the analysis would not catch the illegal reference.
	    This option tells gcc to inline less (but it does result in
	    a larger kernel).
	  - Run the section mismatch analysis for each module/built-in.o file.
	    When we run the section mismatch analysis on vmlinux.o, we
	    lose valueble information about where the mismatch was
	    introduced.
	    Running the analysis for each module/built-in.o file
	    tells where the mismatch happens much closer to the
	    source. The drawback is that the same mismatch is
	    reported at least twice.
	  - Enable verbose reporting from modpost in order to help resolve
	    the section mismatches that are reported.

config SECTION_MISMATCH_WARN_ONLY
	bool "Make section mismatch errors non-fatal"
	default y
	help
	  If you say N here, the build process will fail if there are any
	  section mismatch, instead of just throwing warnings.

	  If unsure, say Y.

#
# Select this config option from the architecture Kconfig, if it
# is preferred to always offer frame pointers as a config
# option on the architecture (regardless of KERNEL_DEBUG):
#
config ARCH_WANT_FRAME_POINTERS
	bool
	help

config FRAME_POINTER
	bool "Compile the kernel with frame pointers"
	depends on DEBUG_KERNEL && \
		(CRIS || M68K || FRV || UML || \
		 AVR32 || SUPERH || BLACKFIN || MN10300 || METAG) || \
		ARCH_WANT_FRAME_POINTERS
	default y if (DEBUG_INFO && UML) || ARCH_WANT_FRAME_POINTERS
	help
	  If you say Y here the resulting kernel image will be slightly
	  larger and slower, but it gives very useful debugging information
	  in case of kernel bugs. (precise oopses/stacktraces/warnings)

config DEBUG_FORCE_WEAK_PER_CPU
	bool "Force weak per-cpu definitions"
	depends on DEBUG_KERNEL
	help
	  s390 and alpha require percpu variables in modules to be
	  defined weak to work around addressing range issue which
	  puts the following two restrictions on percpu variable
	  definitions.

	  1. percpu symbols must be unique whether static or not
	  2. percpu variables can't be defined inside a function

	  To ensure that generic code follows the above rules, this
	  option forces all percpu variables to be defined as weak.

endmenu # "Compiler options"

config MAGIC_SYSRQ
	bool "Magic SysRq key"
	depends on !UML
	help
	  If you say Y here, you will have some control over the system even
	  if the system crashes for example during kernel debugging (e.g., you
	  will be able to flush the buffer cache to disk, reboot the system
	  immediately or dump some status information). This is accomplished
	  by pressing various keys while holding SysRq (Alt+PrintScreen). It
	  also works on a serial console (on PC hardware at least), if you
	  send a BREAK and then within 5 seconds a command keypress. The
	  keys are documented in <file:Documentation/sysrq.txt>. Don't say Y
	  unless you really know what this hack does.

config MAGIC_SYSRQ_DEFAULT_ENABLE
	hex "Enable magic SysRq key functions by default"
	depends on MAGIC_SYSRQ
	default 0x1
	help
	  Specifies which SysRq key functions are enabled by default.
	  This may be set to 1 or 0 to enable or disable them all, or
	  to a bitmask as described in Documentation/sysrq.txt.

config DEBUG_KERNEL
	bool "Kernel debugging"
	help
	  Say Y here if you are developing drivers or trying to debug and
	  identify kernel problems.

menu "Memory Debugging"

source mm/Kconfig.debug

config DEBUG_OBJECTS
	bool "Debug object operations"
	depends on DEBUG_KERNEL
	help
	  If you say Y here, additional code will be inserted into the
	  kernel to track the life time of various objects and validate
	  the operations on those objects.

config DEBUG_OBJECTS_SELFTEST
	bool "Debug objects selftest"
	depends on DEBUG_OBJECTS
	help
	  This enables the selftest of the object debug code.

config DEBUG_OBJECTS_FREE
	bool "Debug objects in freed memory"
	depends on DEBUG_OBJECTS
	help
	  This enables checks whether a k/v free operation frees an area
	  which contains an object which has not been deactivated
	  properly. This can make kmalloc/kfree-intensive workloads
	  much slower.

config DEBUG_OBJECTS_TIMERS
	bool "Debug timer objects"
	depends on DEBUG_OBJECTS
	help
	  If you say Y here, additional code will be inserted into the
	  timer routines to track the life time of timer objects and
	  validate the timer operations.

config DEBUG_OBJECTS_WORK
	bool "Debug work objects"
	depends on DEBUG_OBJECTS
	help
	  If you say Y here, additional code will be inserted into the
	  work queue routines to track the life time of work objects and
	  validate the work operations.

config DEBUG_OBJECTS_RCU_HEAD
	bool "Debug RCU callbacks objects"
	depends on DEBUG_OBJECTS
	help
	  Enable this to turn on debugging of RCU list heads (call_rcu() usage).

config DEBUG_OBJECTS_PERCPU_COUNTER
	bool "Debug percpu counter objects"
	depends on DEBUG_OBJECTS
	help
	  If you say Y here, additional code will be inserted into the
	  percpu counter routines to track the life time of percpu counter
	  objects and validate the percpu counter operations.

config DEBUG_OBJECTS_ENABLE_DEFAULT
	int "debug_objects bootup default value (0-1)"
        range 0 1
        default "1"
        depends on DEBUG_OBJECTS
        help
          Debug objects boot parameter default value

config DEBUG_SLAB
	bool "Debug slab memory allocations"
	depends on DEBUG_KERNEL && SLAB && !KMEMCHECK
	help
	  Say Y here to have the kernel do limited verification on memory
	  allocation as well as poisoning memory on free to catch use of freed
	  memory. This can make kmalloc/kfree-intensive workloads much slower.

config DEBUG_SLAB_LEAK
	bool "Memory leak debugging"
	depends on DEBUG_SLAB

config SLUB_DEBUG_ON
	bool "SLUB debugging on by default"
	depends on SLUB && SLUB_DEBUG && !KMEMCHECK
	default n
	help
	  Boot with debugging on by default. SLUB boots by default with
	  the runtime debug capabilities switched off. Enabling this is
	  equivalent to specifying the "slub_debug" parameter on boot.
	  There is no support for more fine grained debug control like
	  possible with slub_debug=xxx. SLUB debugging may be switched
	  off in a kernel built with CONFIG_SLUB_DEBUG_ON by specifying
	  "slub_debug=-".

config SLUB_STATS
	default n
	bool "Enable SLUB performance statistics"
	depends on SLUB && SYSFS
	help
	  SLUB statistics are useful to debug SLUBs allocation behavior in
	  order find ways to optimize the allocator. This should never be
	  enabled for production use since keeping statistics slows down
	  the allocator by a few percentage points. The slabinfo command
	  supports the determination of the most active slabs to figure
	  out which slabs are relevant to a particular load.
	  Try running: slabinfo -DA

config HAVE_DEBUG_KMEMLEAK
	bool

config DEBUG_KMEMLEAK
	bool "Kernel memory leak detector"
	depends on DEBUG_KERNEL && HAVE_DEBUG_KMEMLEAK
	select DEBUG_FS
	select STACKTRACE if STACKTRACE_SUPPORT
	select KALLSYMS
	select CRC32
	help
	  Say Y here if you want to enable the memory leak
	  detector. The memory allocation/freeing is traced in a way
	  similar to the Boehm's conservative garbage collector, the
	  difference being that the orphan objects are not freed but
	  only shown in /sys/kernel/debug/kmemleak. Enabling this
	  feature will introduce an overhead to memory
	  allocations. See Documentation/kmemleak.txt for more
	  details.

	  Enabling DEBUG_SLAB or SLUB_DEBUG may increase the chances
	  of finding leaks due to the slab objects poisoning.

	  In order to access the kmemleak file, debugfs needs to be
	  mounted (usually at /sys/kernel/debug).

config DEBUG_KMEMLEAK_EARLY_LOG_SIZE
	int "Maximum kmemleak early log entries"
	depends on DEBUG_KMEMLEAK
	range 200 40000
	default 400
	help
	  Kmemleak must track all the memory allocations to avoid
	  reporting false positives. Since memory may be allocated or
	  freed before kmemleak is initialised, an early log buffer is
	  used to store these actions. If kmemleak reports "early log
	  buffer exceeded", please increase this value.

config DEBUG_KMEMLEAK_TEST
	tristate "Simple test for the kernel memory leak detector"
	depends on DEBUG_KMEMLEAK && m
	help
	  This option enables a module that explicitly leaks memory.

	  If unsure, say N.

config DEBUG_KMEMLEAK_DEFAULT_OFF
	bool "Default kmemleak to off"
	depends on DEBUG_KMEMLEAK
	help
	  Say Y here to disable kmemleak by default. It can then be enabled
	  on the command line via kmemleak=on.

config DEBUG_STACK_USAGE
	bool "Stack utilization instrumentation"
	depends on DEBUG_KERNEL && !IA64 && !PARISC && !METAG
	help
	  Enables the display of the minimum amount of free stack which each
	  task has ever had available in the sysrq-T and sysrq-P debug output.

	  This option will slow down process creation somewhat.

config DEBUG_VM
	bool "Debug VM"
	depends on DEBUG_KERNEL
	help
	  Enable this to turn on extended checks in the virtual-memory system
          that may impact performance.

	  If unsure, say N.

config DEBUG_VM_VMACACHE
	bool "Debug VMA caching"
	depends on DEBUG_VM
	help
	  Enable this to turn on VMA caching debug information. Doing so
	  can cause significant overhead, so only enable it in non-production
	  environments.

	  If unsure, say N.

config DEBUG_VM_RB
	bool "Debug VM red-black trees"
	depends on DEBUG_VM
	help
	  Enable VM red-black tree debugging information and extra validations.

	  If unsure, say N.

config DEBUG_VIRTUAL
	bool "Debug VM translations"
	depends on DEBUG_KERNEL && X86
	help
	  Enable some costly sanity checks in virtual to page code. This can
	  catch mistakes with virt_to_page() and friends.

	  If unsure, say N.

config DEBUG_NOMMU_REGIONS
	bool "Debug the global anon/private NOMMU mapping region tree"
	depends on DEBUG_KERNEL && !MMU
	help
	  This option causes the global tree of anonymous and private mapping
	  regions to be regularly checked for invalid topology.

config DEBUG_MEMORY_INIT
	bool "Debug memory initialisation" if EXPERT
	default !EXPERT
	help
	  Enable this for additional checks during memory initialisation.
	  The sanity checks verify aspects of the VM such as the memory model
	  and other information provided by the architecture. Verbose
	  information will be printed at KERN_DEBUG loglevel depending
	  on the mminit_loglevel= command-line option.

	  If unsure, say Y

config MEMORY_NOTIFIER_ERROR_INJECT
	tristate "Memory hotplug notifier error injection module"
	depends on MEMORY_HOTPLUG_SPARSE && NOTIFIER_ERROR_INJECTION
	help
	  This option provides the ability to inject artificial errors to
	  memory hotplug notifier chain callbacks.  It is controlled through
	  debugfs interface under /sys/kernel/debug/notifier-error-inject/memory

	  If the notifier call chain should be failed with some events
	  notified, write the error code to "actions/<notifier event>/error".

	  Example: Inject memory hotplug offline error (-12 == -ENOMEM)

	  # cd /sys/kernel/debug/notifier-error-inject/memory
	  # echo -12 > actions/MEM_GOING_OFFLINE/error
	  # echo offline > /sys/devices/system/memory/memoryXXX/state
	  bash: echo: write error: Cannot allocate memory

	  To compile this code as a module, choose M here: the module will
	  be called memory-notifier-error-inject.

	  If unsure, say N.

config DEBUG_PER_CPU_MAPS
	bool "Debug access to per_cpu maps"
	depends on DEBUG_KERNEL
	depends on SMP
	help
	  Say Y to verify that the per_cpu map being accessed has
	  been set up. This adds a fair amount of code to kernel memory
	  and decreases performance.

	  Say N if unsure.

config DEBUG_HIGHMEM
	bool "Highmem debugging"
	depends on DEBUG_KERNEL && HIGHMEM
	help
	  This option enables additional error checking for high memory
	  systems.  Disable for production systems.

config HAVE_DEBUG_STACKOVERFLOW
	bool

config DEBUG_STACKOVERFLOW
	bool "Check for stack overflows"
	depends on DEBUG_KERNEL && HAVE_DEBUG_STACKOVERFLOW
	---help---
	  Say Y here if you want to check for overflows of kernel, IRQ
	  and exception stacks (if your architecture uses them). This
	  option will show detailed messages if free stack space drops
	  below a certain limit.

	  These kinds of bugs usually occur when call-chains in the
	  kernel get too deep, especially when interrupts are
	  involved.

	  Use this in cases where you see apparently random memory
	  corruption, especially if it appears in 'struct thread_info'

	  If in doubt, say "N".

source "lib/Kconfig.kmemcheck"

source "lib/Kconfig.kasan"

endmenu # "Memory Debugging"

config ARCH_HAS_KCOV
	bool
	help
	  KCOV does not have any arch-specific code, but currently it is enabled
	  only for x86_64. KCOV requires testing on other archs, and most likely
	  disabling of instrumentation for some early boot code.

config KCOV
	bool "Code coverage for fuzzing"
	depends on ARCH_HAS_KCOV
	select DEBUG_FS
	help
	  KCOV exposes kernel code coverage information in a form suitable
	  for coverage-guided fuzzing (randomized testing).

	  If RANDOMIZE_BASE is enabled, PC values will not be stable across
	  different machines and across reboots. If you need stable PC values,
	  disable RANDOMIZE_BASE.

	  For more details, see Documentation/kcov.txt.

config DEBUG_SHIRQ
	bool "Debug shared IRQ handlers"
	depends on DEBUG_KERNEL
	help
	  Enable this to generate a spurious interrupt as soon as a shared
	  interrupt handler is registered, and just before one is deregistered.
	  Drivers ought to be able to handle interrupts coming in at those
	  points; some don't and need to be caught.

menu "Debug Lockups and Hangs"

config LOCKUP_DETECTOR
	bool "Detect Hard and Soft Lockups"
	depends on DEBUG_KERNEL && !S390
	help
	  Say Y here to enable the kernel to act as a watchdog to detect
	  hard and soft lockups.

	  Softlockups are bugs that cause the kernel to loop in kernel
	  mode for more than 20 seconds, without giving other tasks a
	  chance to run.  The current stack trace is displayed upon
	  detection and the system will stay locked up.

	  Hardlockups are bugs that cause the CPU to loop in kernel mode
	  for more than 10 seconds, without letting other interrupts have a
	  chance to run.  The current stack trace is displayed upon detection
	  and the system will stay locked up.

	  The overhead should be minimal.  A periodic hrtimer runs to
	  generate interrupts and kick the watchdog task every 4 seconds.
	  An NMI is generated every 10 seconds or so to check for hardlockups.
	  If NMIs are not available on the platform, every 12 seconds the
	  hrtimer interrupt on one cpu will be used to check for hardlockups
	  on the next cpu.

	  The frequency of hrtimer and NMI events and the soft and hard lockup
	  thresholds can be controlled through the sysctl watchdog_thresh.

config HARDLOCKUP_DETECTOR_NMI
	def_bool y
	depends on LOCKUP_DETECTOR && !HAVE_NMI_WATCHDOG
	depends on PERF_EVENTS && HAVE_PERF_EVENTS_NMI

config HARDLOCKUP_DETECTOR_OTHER_CPU
	def_bool y
	depends on LOCKUP_DETECTOR && SMP
	depends on !HARDLOCKUP_DETECTOR_NMI && !HAVE_NMI_WATCHDOG

config HARDLOCKUP_DETECTOR
	def_bool y
	depends on HARDLOCKUP_DETECTOR_NMI || HARDLOCKUP_DETECTOR_OTHER_CPU

config BOOTPARAM_HARDLOCKUP_PANIC
	bool "Panic (Reboot) On Hard Lockups"
	depends on HARDLOCKUP_DETECTOR
	help
	  Say Y here to enable the kernel to panic on "hard lockups",
	  which are bugs that cause the kernel to loop in kernel
	  mode with interrupts disabled for more than 10 seconds (configurable
	  using the watchdog_thresh sysctl).

	  Say N if unsure.

config BOOTPARAM_HARDLOCKUP_PANIC_VALUE
	int
	depends on HARDLOCKUP_DETECTOR
	range 0 1
	default 0 if !BOOTPARAM_HARDLOCKUP_PANIC
	default 1 if BOOTPARAM_HARDLOCKUP_PANIC

config BOOTPARAM_SOFTLOCKUP_PANIC
	bool "Panic (Reboot) On Soft Lockups"
	depends on LOCKUP_DETECTOR
	help
	  Say Y here to enable the kernel to panic on "soft lockups",
	  which are bugs that cause the kernel to loop in kernel
	  mode for more than 20 seconds (configurable using the watchdog_thresh
	  sysctl), without giving other tasks a chance to run.

	  The panic can be used in combination with panic_timeout,
	  to cause the system to reboot automatically after a
	  lockup has been detected. This feature is useful for
	  high-availability systems that have uptime guarantees and
	  where a lockup must be resolved ASAP.

	  Say N if unsure.

config BOOTPARAM_SOFTLOCKUP_PANIC_VALUE
	int
	depends on LOCKUP_DETECTOR
	range 0 1
	default 0 if !BOOTPARAM_SOFTLOCKUP_PANIC
	default 1 if BOOTPARAM_SOFTLOCKUP_PANIC

config DETECT_HUNG_TASK
	bool "Detect Hung Tasks"
	depends on DEBUG_KERNEL
	default LOCKUP_DETECTOR
	help
	  Say Y here to enable the kernel to detect "hung tasks",
	  which are bugs that cause the task to be stuck in
	  uninterruptible "D" state indefinitiley.

	  When a hung task is detected, the kernel will print the
	  current stack trace (which you should report), but the
	  task will stay in uninterruptible state. If lockdep is
	  enabled then all held locks will also be reported. This
	  feature has negligible overhead.

config DEFAULT_HUNG_TASK_TIMEOUT
	int "Default timeout for hung task detection (in seconds)"
	depends on DETECT_HUNG_TASK
	default 120
	help
	  This option controls the default timeout (in seconds) used
	  to determine when a task has become non-responsive and should
	  be considered hung.

	  It can be adjusted at runtime via the kernel.hung_task_timeout_secs
	  sysctl or by writing a value to
	  /proc/sys/kernel/hung_task_timeout_secs.

	  A timeout of 0 disables the check.  The default is two minutes.
	  Keeping the default should be fine in most cases.

config BOOTPARAM_HUNG_TASK_PANIC
	bool "Panic (Reboot) On Hung Tasks"
	depends on DETECT_HUNG_TASK
	help
	  Say Y here to enable the kernel to panic on "hung tasks",
	  which are bugs that cause the kernel to leave a task stuck
	  in uninterruptible "D" state.

	  The panic can be used in combination with panic_timeout,
	  to cause the system to reboot automatically after a
	  hung task has been detected. This feature is useful for
	  high-availability systems that have uptime guarantees and
	  where a hung tasks must be resolved ASAP.

	  Say N if unsure.

config BOOTPARAM_HUNG_TASK_PANIC_VALUE
	int
	depends on DETECT_HUNG_TASK
	range 0 1
	default 0 if !BOOTPARAM_HUNG_TASK_PANIC
	default 1 if BOOTPARAM_HUNG_TASK_PANIC

config WQ_WATCHDOG
	bool "Detect Workqueue Stalls"
	depends on DEBUG_KERNEL
	help
	  Say Y here to enable stall detection on workqueues.  If a
	  worker pool doesn't make forward progress on a pending work
	  item for over a given amount of time, 30s by default, a
	  warning message is printed along with dump of workqueue
	  state.  This can be configured through kernel parameter
	  "workqueue.watchdog_thresh" and its sysfs counterpart.

endmenu # "Debug lockups and hangs"

config PANIC_ON_OOPS
	bool "Panic on Oops"
	help
	  Say Y here to enable the kernel to panic when it oopses. This
	  has the same effect as setting oops=panic on the kernel command
	  line.

	  This feature is useful to ensure that the kernel does not do
	  anything erroneous after an oops which could result in data
	  corruption or other issues.

	  Say N if unsure.

config PANIC_ON_OOPS_VALUE
	int
	range 0 1
	default 0 if !PANIC_ON_OOPS
	default 1 if PANIC_ON_OOPS

config PANIC_TIMEOUT
	int "panic timeout"
	default 0
	help
	  Set the timeout value (in seconds) until a reboot occurs when the
	  the kernel panics. If n = 0, then we wait forever. A timeout
	  value n > 0 will wait n seconds before rebooting, while a timeout
	  value n < 0 will reboot immediately.

config SCHED_DEBUG
	bool "Collect scheduler debugging info"
	depends on DEBUG_KERNEL && PROC_FS
	default y
	help
	  If you say Y here, the /proc/sched_debug file will be provided
	  that can help debug the scheduler. The runtime overhead of this
	  option is minimal.

config SCHED_INFO
	bool
	default n

config PANIC_ON_SCHED_BUG
	bool "Panic on all bugs encountered by the scheduler"
	help
	  Say Y here to panic on all 'BUG:' conditions encountered by the
	  scheduler, even potentially-recoverable ones such as scheduling
	  while atomic, sleeping from invalid context, and detection of
	  broken arch topologies.

	  Say N if unsure.

config PANIC_ON_RT_THROTTLING
	bool "Panic on RT throttling"
	help
	  Say Y here to enable the kernel to panic when a realtime
	  runqueue is throttled. This may be useful for detecting
	  and debugging RT throttling issues.

	  Say N if unsure.

config SYSRQ_SCHED_DEBUG
	bool "Print scheduling debugging info from sysrq-trigger"
	depends on SCHED_DEBUG
	default y
	help
	  If you say Y here, the "show-task-states(T)" and
	  "show-blocked-tasks(W)" sysrq-triggers will print additional
	  scheduling statistics.

config SCHEDSTATS
	bool "Collect scheduler statistics"
	depends on DEBUG_KERNEL && PROC_FS
	select SCHED_INFO
	help
	  If you say Y here, additional code will be inserted into the
	  scheduler and related routines to collect statistics about
	  scheduler behavior and provide them in /proc/schedstat.  These
	  stats may be useful for both tuning and debugging the scheduler
	  If you aren't debugging the scheduler or trying to tune a specific
	  application, you can say N to avoid the very slight overhead
	  this adds.

config SCHED_STACK_END_CHECK
	bool "Detect stack corruption on calls to schedule()"
	depends on DEBUG_KERNEL
	default n
	help
	  This option checks for a stack overrun on calls to schedule().
	  If the stack end location is found to be over written always panic as
	  the content of the corrupted region can no longer be trusted.
	  This is to ensure no erroneous behaviour occurs which could result in
	  data corruption or a sporadic crash at a later stage once the region
	  is examined. The runtime overhead introduced is minimal.

config DEBUG_TIMEKEEPING
	bool "Enable extra timekeeping sanity checking"
	help
	  This option will enable additional timekeeping sanity checks
	  which may be helpful when diagnosing issues where timekeeping
	  problems are suspected.

	  This may include checks in the timekeeping hotpaths, so this
	  option may have a (very small) performance impact to some
	  workloads.

	  If unsure, say N.

config DEBUG_TASK_STACK_SCAN_OFF
	bool "Disable kmemleak task stack scan by default"
	depends on DEBUG_KMEMLEAK
	help
	  Say Y here to disable kmemleak task stack scan by default
	  at compile time. It can be enabled later if required by
	  writing to the debugfs entry :
	  echo "stack=on" > /sys/kernel/debug/kmemleak.

config DEBUG_MODULE_SCAN_OFF
	bool "Disable module memory scan for leaks by default"
	depends on DEBUG_KMEMLEAK
	help
	  Say Y here to disable scanning kernel modules area list
	  by default for memory leaks. Module scan an potentially
	  run with irq/preemption disabled for considerable amount
	  of time.

config DEBUG_PREEMPT
	bool "Debug preemptible kernel"
	depends on DEBUG_KERNEL && PREEMPT && TRACE_IRQFLAGS_SUPPORT
	default y
	help
	  If you say Y here then the kernel will use a debug variant of the
	  commonly used smp_processor_id() function and will print warnings
	  if kernel code uses it in a preemption-unsafe way. Also, the kernel
	  will detect preemption count underflows.

menu "Lock Debugging (spinlocks, mutexes, etc...)"

config DEBUG_RT_MUTEXES
	bool "RT Mutex debugging, deadlock detection"
	depends on DEBUG_KERNEL && RT_MUTEXES
	help
	 This allows rt mutex semantics violations and rt mutex related
	 deadlocks (lockups) to be detected and reported automatically.

config DEBUG_SPINLOCK
	bool "Spinlock and rw-lock debugging: basic checks"
	depends on DEBUG_KERNEL
	select UNINLINE_SPIN_UNLOCK
	help
	  Say Y here and build SMP to catch missing spinlock initialization
	  and certain other kinds of spinlock errors commonly made.  This is
	  best used in conjunction with the NMI watchdog so that spinlock
	  deadlocks are also debuggable.

choice
	prompt "Perform Action on spinlock bug"
	depends on DEBUG_SPINLOCK

	default DEBUG_SPINLOCK_BITE_ON_BUG

	config DEBUG_SPINLOCK_BITE_ON_BUG
		bool "Cause a Watchdog Bite on Spinlock bug"
		depends on QCOM_WATCHDOG_V2
		help
		  On a spinlock bug, cause a watchdog bite so that we can get the precise
		  state of the system captured at the time of spin dump. This is mutually
		  exclusive with the below DEBUG_SPINLOCK_PANIC_ON_BUG config.

	config DEBUG_SPINLOCK_PANIC_ON_BUG
		bool "Cause a Kernel Panic on Spinlock bug"
		help
		  On a spinlock bug, cause a kernel panic so that we can get the complete
		  information about the system at the time of spin dump in the dmesg.
		  This is mutually exclusive with the above DEBUG_SPINLOCK_BITE_ON_BUG.
endchoice

config DEBUG_MUTEXES
	bool "Mutex debugging: basic checks"
	depends on DEBUG_KERNEL
	help
	 This feature allows mutex semantics violations to be detected and
	 reported.

config DEBUG_WW_MUTEX_SLOWPATH
	bool "Wait/wound mutex debugging: Slowpath testing"
	depends on DEBUG_KERNEL && TRACE_IRQFLAGS_SUPPORT && STACKTRACE_SUPPORT && LOCKDEP_SUPPORT
	select DEBUG_LOCK_ALLOC
	select DEBUG_SPINLOCK
	select DEBUG_MUTEXES
	help
	 This feature enables slowpath testing for w/w mutex users by
	 injecting additional -EDEADLK wound/backoff cases. Together with
	 the full mutex checks enabled with (CONFIG_PROVE_LOCKING) this
	 will test all possible w/w mutex interface abuse with the
	 exception of simply not acquiring all the required locks.
	 Note that this feature can introduce significant overhead, so
	 it really should not be enabled in a production or distro kernel,
	 even a debug kernel.  If you are a driver writer, enable it.  If
	 you are a distro, do not.

config DEBUG_LOCK_ALLOC
	bool "Lock debugging: detect incorrect freeing of live locks"
	depends on DEBUG_KERNEL && TRACE_IRQFLAGS_SUPPORT && STACKTRACE_SUPPORT && LOCKDEP_SUPPORT
	select DEBUG_SPINLOCK
	select DEBUG_MUTEXES
	select LOCKDEP
	help
	 This feature will check whether any held lock (spinlock, rwlock,
	 mutex or rwsem) is incorrectly freed by the kernel, via any of the
	 memory-freeing routines (kfree(), kmem_cache_free(), free_pages(),
	 vfree(), etc.), whether a live lock is incorrectly reinitialized via
	 spin_lock_init()/mutex_init()/etc., or whether there is any lock
	 held during task exit.

config PROVE_LOCKING
	bool "Lock debugging: prove locking correctness"
	depends on DEBUG_KERNEL && TRACE_IRQFLAGS_SUPPORT && STACKTRACE_SUPPORT && LOCKDEP_SUPPORT
	select LOCKDEP
	select DEBUG_SPINLOCK
	select DEBUG_MUTEXES
	select DEBUG_LOCK_ALLOC
	select TRACE_IRQFLAGS
	default n
	help
	 This feature enables the kernel to prove that all locking
	 that occurs in the kernel runtime is mathematically
	 correct: that under no circumstance could an arbitrary (and
	 not yet triggered) combination of observed locking
	 sequences (on an arbitrary number of CPUs, running an
	 arbitrary number of tasks and interrupt contexts) cause a
	 deadlock.

	 In short, this feature enables the kernel to report locking
	 related deadlocks before they actually occur.

	 The proof does not depend on how hard and complex a
	 deadlock scenario would be to trigger: how many
	 participant CPUs, tasks and irq-contexts would be needed
	 for it to trigger. The proof also does not depend on
	 timing: if a race and a resulting deadlock is possible
	 theoretically (no matter how unlikely the race scenario
	 is), it will be proven so and will immediately be
	 reported by the kernel (once the event is observed that
	 makes the deadlock theoretically possible).

	 If a deadlock is impossible (i.e. the locking rules, as
	 observed by the kernel, are mathematically correct), the
	 kernel reports nothing.

	 NOTE: this feature can also be enabled for rwlocks, mutexes
	 and rwsems - in which case all dependencies between these
	 different locking variants are observed and mapped too, and
	 the proof of observed correctness is also maintained for an
	 arbitrary combination of these separate locking variants.

	 For more details, see Documentation/locking/lockdep-design.txt.

config LOCKDEP
	bool
	depends on DEBUG_KERNEL && TRACE_IRQFLAGS_SUPPORT && STACKTRACE_SUPPORT && LOCKDEP_SUPPORT
	select STACKTRACE
	select FRAME_POINTER if !MIPS && !PPC && !ARM_UNWIND && !S390 && !MICROBLAZE && !ARC && !SCORE
	select KALLSYMS
	select KALLSYMS_ALL

config LOCK_STAT
	bool "Lock usage statistics"
	depends on DEBUG_KERNEL && TRACE_IRQFLAGS_SUPPORT && STACKTRACE_SUPPORT && LOCKDEP_SUPPORT
	select LOCKDEP
	select DEBUG_SPINLOCK
	select DEBUG_MUTEXES
	select DEBUG_LOCK_ALLOC
	default n
	help
	 This feature enables tracking lock contention points

	 For more details, see Documentation/locking/lockstat.txt

	 This also enables lock events required by "perf lock",
	 subcommand of perf.
	 If you want to use "perf lock", you also need to turn on
	 CONFIG_EVENT_TRACING.

	 CONFIG_LOCK_STAT defines "contended" and "acquired" lock events.
	 (CONFIG_LOCKDEP defines "acquire" and "release" events.)

config DEBUG_LOCKDEP
	bool "Lock dependency engine debugging"
	depends on DEBUG_KERNEL && LOCKDEP
	help
	  If you say Y here, the lock dependency engine will do
	  additional runtime checks to debug itself, at the price
	  of more runtime overhead.

config DEBUG_ATOMIC_SLEEP
	bool "Sleep inside atomic section checking"
	select PREEMPT_COUNT
	depends on DEBUG_KERNEL
	help
	  If you say Y here, various routines which may sleep will become very
	  noisy if they are called inside atomic sections: when a spinlock is
	  held, inside an rcu read side critical section, inside preempt disabled
	  sections, inside an interrupt, etc...

config DEBUG_LOCKING_API_SELFTESTS
	bool "Locking API boot-time self-tests"
	depends on DEBUG_KERNEL
	help
	  Say Y here if you want the kernel to run a short self-test during
	  bootup. The self-test checks whether common types of locking bugs
	  are detected by debugging mechanisms or not. (if you disable
	  lock debugging then those bugs wont be detected of course.)
	  The following locking APIs are covered: spinlocks, rwlocks,
	  mutexes and rwsems.

config LOCK_TORTURE_TEST
	tristate "torture tests for locking"
	depends on DEBUG_KERNEL
	select TORTURE_TEST
	default n
	help
	  This option provides a kernel module that runs torture tests
	  on kernel locking primitives.  The kernel module may be built
	  after the fact on the running kernel to be tested, if desired.

	  Say Y here if you want kernel locking-primitive torture tests
	  to be built into the kernel.
	  Say M if you want these torture tests to build as a module.
	  Say N if you are unsure.

endmenu # lock debugging

config TRACE_IRQFLAGS
	bool
	help
	  Enables hooks to interrupt enabling and disabling for
	  either tracing or lock debugging.

config STACKTRACE
	bool "Stack backtrace support"
	depends on STACKTRACE_SUPPORT
	help
	  This option causes the kernel to create a /proc/pid/stack for
	  every process, showing its current stack trace.
	  It is also used by various kernel debugging features that require
	  stack trace generation.

config DEBUG_KOBJECT
	bool "kobject debugging"
	depends on DEBUG_KERNEL
	help
	  If you say Y here, some extra kobject debugging messages will be sent
	  to the syslog. 

config DEBUG_KOBJECT_RELEASE
	bool "kobject release debugging"
	depends on DEBUG_OBJECTS_TIMERS
	help
	  kobjects are reference counted objects.  This means that their
	  last reference count put is not predictable, and the kobject can
	  live on past the point at which a driver decides to drop it's
	  initial reference to the kobject gained on allocation.  An
	  example of this would be a struct device which has just been
	  unregistered.

	  However, some buggy drivers assume that after such an operation,
	  the memory backing the kobject can be immediately freed.  This
	  goes completely against the principles of a refcounted object.

	  If you say Y here, the kernel will delay the release of kobjects
	  on the last reference count to improve the visibility of this
	  kind of kobject release bug.

config HAVE_DEBUG_BUGVERBOSE
	bool

config DEBUG_BUGVERBOSE
	bool "Verbose BUG() reporting (adds 70K)" if DEBUG_KERNEL && EXPERT
	depends on BUG && (GENERIC_BUG || HAVE_DEBUG_BUGVERBOSE)
	default y
	help
	  Say Y here to make BUG() panics output the file name and line number
	  of the BUG call as well as the EIP and oops trace.  This aids
	  debugging but costs about 70-100K of memory.

config DEBUG_LIST
	bool "Debug linked list manipulation"
	depends on DEBUG_KERNEL
	help
	  Enable this to turn on extended checks in the linked-list
	  walking routines.

	  If unsure, say N.

config DEBUG_PI_LIST
	bool "Debug priority linked list manipulation"
	depends on DEBUG_KERNEL
	help
	  Enable this to turn on extended checks in the priority-ordered
	  linked-list (plist) walking routines.  This checks the entire
	  list multiple times during each manipulation.

	  If unsure, say N.

config DEBUG_SG
	bool "Debug SG table operations"
	depends on DEBUG_KERNEL
	help
	  Enable this to turn on checks on scatter-gather tables. This can
	  help find problems with drivers that do not properly initialize
	  their sg tables.

	  If unsure, say N.

config DEBUG_NOTIFIERS
	bool "Debug notifier call chains"
	depends on DEBUG_KERNEL
	help
	  Enable this to turn on sanity checking for notifier call chains.
	  This is most useful for kernel developers to make sure that
	  modules properly unregister themselves from notifier chains.
	  This is a relatively cheap check but if you care about maximum
	  performance, say N.

config DEBUG_CREDENTIALS
	bool "Debug credential management"
	depends on DEBUG_KERNEL
	help
	  Enable this to turn on some debug checking for credential
	  management.  The additional code keeps track of the number of
	  pointers from task_structs to any given cred struct, and checks to
	  see that this number never exceeds the usage count of the cred
	  struct.

	  Furthermore, if SELinux is enabled, this also checks that the
	  security pointer in the cred struct is never seen to be invalid.

	  If unsure, say N.

menu "RCU Debugging"

config PROVE_RCU
	def_bool PROVE_LOCKING

config PROVE_RCU_REPEATEDLY
	bool "RCU debugging: don't disable PROVE_RCU on first splat"
	depends on PROVE_RCU
	default n
	help
	 By itself, PROVE_RCU will disable checking upon issuing the
	 first warning (or "splat").  This feature prevents such
	 disabling, allowing multiple RCU-lockdep warnings to be printed
	 on a single reboot.

	 Say Y to allow multiple RCU-lockdep warnings per boot.

	 Say N if you are unsure.

config SPARSE_RCU_POINTER
	bool "RCU debugging: sparse-based checks for pointer usage"
	default n
	help
	 This feature enables the __rcu sparse annotation for
	 RCU-protected pointers.  This annotation will cause sparse
	 to flag any non-RCU used of annotated pointers.  This can be
	 helpful when debugging RCU usage.  Please note that this feature
	 is not intended to enforce code cleanliness; it is instead merely
	 a debugging aid.

	 Say Y to make sparse flag questionable use of RCU-protected pointers

	 Say N if you are unsure.

config TORTURE_TEST
	tristate
	default n

config RCU_TORTURE_TEST
	tristate "torture tests for RCU"
	depends on DEBUG_KERNEL
	select TORTURE_TEST
	select SRCU
	select TASKS_RCU
	default n
	help
	  This option provides a kernel module that runs torture tests
	  on the RCU infrastructure.  The kernel module may be built
	  after the fact on the running kernel to be tested, if desired.

	  Say Y here if you want RCU torture tests to be built into
	  the kernel.
	  Say M if you want the RCU torture tests to build as a module.
	  Say N if you are unsure.

config RCU_TORTURE_TEST_RUNNABLE
	bool "torture tests for RCU runnable by default"
	depends on RCU_TORTURE_TEST = y
	default n
	help
	  This option provides a way to build the RCU torture tests
	  directly into the kernel without them starting up at boot
	  time.  You can use /proc/sys/kernel/rcutorture_runnable
	  to manually override this setting.  This /proc file is
	  available only when the RCU torture tests have been built
	  into the kernel.

	  Say Y here if you want the RCU torture tests to start during
	  boot (you probably don't).
	  Say N here if you want the RCU torture tests to start only
	  after being manually enabled via /proc.

config RCU_TORTURE_TEST_SLOW_PREINIT
	bool "Slow down RCU grace-period pre-initialization to expose races"
	depends on RCU_TORTURE_TEST
	help
	  This option delays grace-period pre-initialization (the
	  propagation of CPU-hotplug changes up the rcu_node combining
	  tree) for a few jiffies between initializing each pair of
	  consecutive rcu_node structures.  This helps to expose races
	  involving grace-period pre-initialization, in other words, it
	  makes your kernel less stable.  It can also greatly increase
	  grace-period latency, especially on systems with large numbers
	  of CPUs.  This is useful when torture-testing RCU, but in
	  almost no other circumstance.

	  Say Y here if you want your system to crash and hang more often.
	  Say N if you want a sane system.

config RCU_TORTURE_TEST_SLOW_PREINIT_DELAY
	int "How much to slow down RCU grace-period pre-initialization"
	range 0 5
	default 3
	depends on RCU_TORTURE_TEST_SLOW_PREINIT
	help
	  This option specifies the number of jiffies to wait between
	  each rcu_node structure pre-initialization step.

config RCU_TORTURE_TEST_SLOW_INIT
	bool "Slow down RCU grace-period initialization to expose races"
	depends on RCU_TORTURE_TEST
	help
	  This option delays grace-period initialization for a few
	  jiffies between initializing each pair of consecutive
	  rcu_node structures.	This helps to expose races involving
	  grace-period initialization, in other words, it makes your
	  kernel less stable.  It can also greatly increase grace-period
	  latency, especially on systems with large numbers of CPUs.
	  This is useful when torture-testing RCU, but in almost no
	  other circumstance.

	  Say Y here if you want your system to crash and hang more often.
	  Say N if you want a sane system.

config RCU_TORTURE_TEST_SLOW_INIT_DELAY
	int "How much to slow down RCU grace-period initialization"
	range 0 5
	default 3
	depends on RCU_TORTURE_TEST_SLOW_INIT
	help
	  This option specifies the number of jiffies to wait between
	  each rcu_node structure initialization.

config RCU_TORTURE_TEST_SLOW_CLEANUP
	bool "Slow down RCU grace-period cleanup to expose races"
	depends on RCU_TORTURE_TEST
	help
	  This option delays grace-period cleanup for a few jiffies
	  between cleaning up each pair of consecutive rcu_node
	  structures.  This helps to expose races involving grace-period
	  cleanup, in other words, it makes your kernel less stable.
	  It can also greatly increase grace-period latency, especially
	  on systems with large numbers of CPUs.  This is useful when
	  torture-testing RCU, but in almost no other circumstance.

	  Say Y here if you want your system to crash and hang more often.
	  Say N if you want a sane system.

config RCU_TORTURE_TEST_SLOW_CLEANUP_DELAY
	int "How much to slow down RCU grace-period cleanup"
	range 0 5
	default 3
	depends on RCU_TORTURE_TEST_SLOW_CLEANUP
	help
	  This option specifies the number of jiffies to wait between
	  each rcu_node structure cleanup operation.

config RCU_CPU_STALL_TIMEOUT
	int "RCU CPU stall timeout in seconds"
	depends on RCU_STALL_COMMON
	range 3 300
	default 21
	help
	  If a given RCU grace period extends more than the specified
	  number of seconds, a CPU stall warning is printed.  If the
	  RCU grace period persists, additional CPU stall warnings are
	  printed at more widely spaced intervals.

config RCU_STALL_WATCHDOG_BITE
	bool "RCU stall induce watchdog bite"
	depends on RCU_STALL_COMMON && QCOM_WATCHDOG_V2
	help
	  Induce watchdog bite if RCU grace period extends more than
	  specified no of seconds instead of just warning messages.
	  This helps to collect ram dumps and cpu context for
	  postmortem analysis. Generally if a given RCU grace period
	  extends more than the specified number of seconds,
	  a CPU stall warning is printed.

config RCU_TRACE
	bool "Enable tracing for RCU"
	depends on DEBUG_KERNEL
	select TRACE_CLOCK
	help
	  This option provides tracing in RCU which presents stats
	  in debugfs for debugging RCU implementation.

	  Say Y here if you want to enable RCU tracing
	  Say N if you are unsure.

config RCU_EQS_DEBUG
	bool "Provide debugging asserts for adding NO_HZ support to an arch"
	depends on DEBUG_KERNEL
	help
	  This option provides consistency checks in RCU's handling of
	  NO_HZ.  These checks have proven quite helpful in detecting
	  bugs in arch-specific NO_HZ code.

	  Say N here if you need ultimate kernel/user switch latencies
	  Say Y if you are unsure

endmenu # "RCU Debugging"

config DEBUG_BLOCK_EXT_DEVT
        bool "Force extended block device numbers and spread them"
	depends on DEBUG_KERNEL
	depends on BLOCK
	default n
	help
	  BIG FAT WARNING: ENABLING THIS OPTION MIGHT BREAK BOOTING ON
	  SOME DISTRIBUTIONS.  DO NOT ENABLE THIS UNLESS YOU KNOW WHAT
	  YOU ARE DOING.  Distros, please enable this and fix whatever
	  is broken.

	  Conventionally, block device numbers are allocated from
	  predetermined contiguous area.  However, extended block area
	  may introduce non-contiguous block device numbers.  This
	  option forces most block device numbers to be allocated from
	  the extended space and spreads them to discover kernel or
	  userland code paths which assume predetermined contiguous
	  device number allocation.

	  Note that turning on this debug option shuffles all the
	  device numbers for all IDE and SCSI devices including libata
	  ones, so root partition specified using device number
	  directly (via rdev or root=MAJ:MIN) won't work anymore.
	  Textual device names (root=/dev/sdXn) will continue to work.

	  Say N if you are unsure.

config NOTIFIER_ERROR_INJECTION
	tristate "Notifier error injection"
	depends on DEBUG_KERNEL
	select DEBUG_FS
	help
	  This option provides the ability to inject artificial errors to
	  specified notifier chain callbacks. It is useful to test the error
	  handling of notifier call chain failures.

	  Say N if unsure.

config CPU_NOTIFIER_ERROR_INJECT
	tristate "CPU notifier error injection module"
	depends on HOTPLUG_CPU && NOTIFIER_ERROR_INJECTION
	help
	  This option provides a kernel module that can be used to test
	  the error handling of the cpu notifiers by injecting artificial
	  errors to CPU notifier chain callbacks.  It is controlled through
	  debugfs interface under /sys/kernel/debug/notifier-error-inject/cpu

	  If the notifier call chain should be failed with some events
	  notified, write the error code to "actions/<notifier event>/error".

	  Example: Inject CPU offline error (-1 == -EPERM)

	  # cd /sys/kernel/debug/notifier-error-inject/cpu
	  # echo -1 > actions/CPU_DOWN_PREPARE/error
	  # echo 0 > /sys/devices/system/cpu/cpu1/online
	  bash: echo: write error: Operation not permitted

	  To compile this code as a module, choose M here: the module will
	  be called cpu-notifier-error-inject.

	  If unsure, say N.

config PM_NOTIFIER_ERROR_INJECT
	tristate "PM notifier error injection module"
	depends on PM && NOTIFIER_ERROR_INJECTION
	default m if PM_DEBUG
	help
	  This option provides the ability to inject artificial errors to
	  PM notifier chain callbacks.  It is controlled through debugfs
	  interface /sys/kernel/debug/notifier-error-inject/pm

	  If the notifier call chain should be failed with some events
	  notified, write the error code to "actions/<notifier event>/error".

	  Example: Inject PM suspend error (-12 = -ENOMEM)

	  # cd /sys/kernel/debug/notifier-error-inject/pm/
	  # echo -12 > actions/PM_SUSPEND_PREPARE/error
	  # echo mem > /sys/power/state
	  bash: echo: write error: Cannot allocate memory

	  To compile this code as a module, choose M here: the module will
	  be called pm-notifier-error-inject.

	  If unsure, say N.

config OF_RECONFIG_NOTIFIER_ERROR_INJECT
	tristate "OF reconfig notifier error injection module"
	depends on OF_DYNAMIC && NOTIFIER_ERROR_INJECTION
	help
	  This option provides the ability to inject artificial errors to
	  OF reconfig notifier chain callbacks.  It is controlled
	  through debugfs interface under
	  /sys/kernel/debug/notifier-error-inject/OF-reconfig/

	  If the notifier call chain should be failed with some events
	  notified, write the error code to "actions/<notifier event>/error".

	  To compile this code as a module, choose M here: the module will
	  be called of-reconfig-notifier-error-inject.

	  If unsure, say N.

config FAULT_INJECTION
	bool "Fault-injection framework"
	depends on DEBUG_KERNEL
	help
	  Provide fault-injection framework.
	  For more details, see Documentation/fault-injection/.

config FAILSLAB
	bool "Fault-injection capability for kmalloc"
	depends on FAULT_INJECTION
	depends on SLAB || SLUB
	help
	  Provide fault-injection capability for kmalloc.

config FAIL_PAGE_ALLOC
	bool "Fault-injection capabilitiy for alloc_pages()"
	depends on FAULT_INJECTION
	help
	  Provide fault-injection capability for alloc_pages().

config FAIL_MAKE_REQUEST
	bool "Fault-injection capability for disk IO"
	depends on FAULT_INJECTION && BLOCK
	help
	  Provide fault-injection capability for disk IO.

config FAIL_IO_TIMEOUT
	bool "Fault-injection capability for faking disk interrupts"
	depends on FAULT_INJECTION && BLOCK
	help
	  Provide fault-injection capability on end IO handling. This
	  will make the block layer "forget" an interrupt as configured,
	  thus exercising the error handling.

	  Only works with drivers that use the generic timeout handling,
	  for others it wont do anything.

config FAIL_MMC_REQUEST
	bool "Fault-injection capability for MMC IO"
	select DEBUG_FS
	depends on FAULT_INJECTION && MMC
	help
	  Provide fault-injection capability for MMC IO.
	  This will make the mmc core return data errors. This is
	  useful to test the error handling in the mmc block device
	  and to test how the mmc host driver handles retries from
	  the block device.

config UFS_FAULT_INJECTION
	bool "Fault-injection capability for UFS IO"
	select DEBUG_FS
	depends on FAULT_INJECTION && SCSI_UFSHCD
	help
	 Provide fault-injection capability for UFS IO.
	 This will make the UFS host controller driver to randomly
	 abort ongoing commands in the host controller, update OCS
	 field according to the injected fatal error and can also
	 forcefully hang the command indefinitely till upper layer
	 timeout occurs. This is useful to test error handling in
	 the UFS contoller driver and test how the driver handles
	 the retries from block/SCSI mid layer.

config FAIL_FUTEX
	bool "Fault-injection capability for futexes"
	select DEBUG_FS
	depends on FAULT_INJECTION && FUTEX
	help
	  Provide fault-injection capability for futexes.

config FAULT_INJECTION_DEBUG_FS
	bool "Debugfs entries for fault-injection capabilities"
	depends on FAULT_INJECTION && SYSFS && DEBUG_FS
	help
	  Enable configuration of fault-injection capabilities via debugfs.

config FAULT_INJECTION_STACKTRACE_FILTER
	bool "stacktrace filter for fault-injection capabilities"
	depends on FAULT_INJECTION_DEBUG_FS && STACKTRACE_SUPPORT
	depends on !X86_64
	select STACKTRACE
	select FRAME_POINTER if !MIPS && !PPC && !S390 && !MICROBLAZE && !ARM_UNWIND && !ARC && !SCORE
	help
	  Provide stacktrace filter for fault-injection capabilities

config LATENCYTOP
	bool "Latency measuring infrastructure"
	depends on HAVE_LATENCYTOP_SUPPORT
	depends on DEBUG_KERNEL
	depends on STACKTRACE_SUPPORT
	depends on PROC_FS
	select FRAME_POINTER if !MIPS && !PPC && !S390 && !MICROBLAZE && !ARM_UNWIND && !ARC
	select KALLSYMS
	select KALLSYMS_ALL
	select STACKTRACE
	select SCHEDSTATS
	select SCHED_DEBUG
	help
	  Enable this option if you want to use the LatencyTOP tool
	  to find out which userspace is blocking on what kernel operations.

config ARCH_HAS_DEBUG_STRICT_USER_COPY_CHECKS
	bool

config DEBUG_STRICT_USER_COPY_CHECKS
	bool "Strict user copy size checks"
	depends on ARCH_HAS_DEBUG_STRICT_USER_COPY_CHECKS
	depends on DEBUG_KERNEL && !TRACE_BRANCH_PROFILING
	help
	  Enabling this option turns a certain set of sanity checks for user
	  copy operations into compile time failures.

	  The copy_from_user() etc checks are there to help test if there
	  are sufficient security checks on the length argument of
	  the copy operation, by having gcc prove that the argument is
	  within bounds.

	  If unsure, say N.

source kernel/trace/Kconfig

menu "Runtime Testing"

config LKDTM
	tristate "Linux Kernel Dump Test Tool Module"
	depends on DEBUG_FS
	depends on BLOCK
	default n
	help
	This module enables testing of the different dumping mechanisms by
	inducing system failures at predefined crash points.
	If you don't need it: say N
	Choose M here to compile this code as a module. The module will be
	called lkdtm.

	Documentation on how to use the module can be found in
	Documentation/fault-injection/provoke-crashes.txt

config TEST_LIST_SORT
	bool "Linked list sorting test"
	depends on DEBUG_KERNEL
	help
	  Enable this to turn on 'list_sort()' function test. This test is
	  executed only once during system boot, so affects only boot time.

	  If unsure, say N.

config KPROBES_SANITY_TEST
	bool "Kprobes sanity tests"
	depends on DEBUG_KERNEL
	depends on KPROBES
	default n
	help
	  This option provides for testing basic kprobes functionality on
	  boot. A sample kprobe, jprobe and kretprobe are inserted and
	  verified for functionality.

	  Say N if you are unsure.

config BACKTRACE_SELF_TEST
	tristate "Self test for the backtrace code"
	depends on DEBUG_KERNEL
	default n
	help
	  This option provides a kernel module that can be used to test
	  the kernel stack backtrace code. This option is not useful
	  for distributions or general kernels, but only for kernel
	  developers working on architecture code.

	  Note that if you want to also test saved backtraces, you will
	  have to enable STACKTRACE as well.

	  Say N if you are unsure.

config RBTREE_TEST
	tristate "Red-Black tree test"
	depends on DEBUG_KERNEL
	help
	  A benchmark measuring the performance of the rbtree library.
	  Also includes rbtree invariant checks.

config INTERVAL_TREE_TEST
	tristate "Interval tree test"
	depends on m && DEBUG_KERNEL
	select INTERVAL_TREE
	help
	  A benchmark measuring the performance of the interval tree library

config PERCPU_TEST
	tristate "Per cpu operations test"
	depends on m && DEBUG_KERNEL
	help
	  Enable this option to build test module which validates per-cpu
	  operations.

	  If unsure, say N.

config ATOMIC64_SELFTEST
	bool "Perform an atomic64_t self-test at boot"
	help
	  Enable this option to test the atomic64_t functions at boot.

	  If unsure, say N.

config ASYNC_RAID6_TEST
	tristate "Self test for hardware accelerated raid6 recovery"
	depends on ASYNC_RAID6_RECOV
	select ASYNC_MEMCPY
	---help---
	  This is a one-shot self test that permutes through the
	  recovery of all the possible two disk failure scenarios for a
	  N-disk array.  Recovery is performed with the asynchronous
	  raid6 recovery routines, and will optionally use an offload
	  engine if one is available.

	  If unsure, say N.

config TEST_HEXDUMP
	tristate "Test functions located in the hexdump module at runtime"

config TEST_STRING_HELPERS
	tristate "Test functions located in the string_helpers module at runtime"

config TEST_KSTRTOX
	tristate "Test kstrto*() family of functions at runtime"

config TEST_PRINTF
	tristate "Test printf() family of functions at runtime"

config TEST_RHASHTABLE
	tristate "Perform selftest on resizable hash table"
	default n
	help
	  Enable this option to test the rhashtable functions at boot.

	  If unsure, say N.

endmenu # runtime tests

config PROVIDE_OHCI1394_DMA_INIT
	bool "Remote debugging over FireWire early on boot"
	depends on PCI && X86
	help
	  If you want to debug problems which hang or crash the kernel early
	  on boot and the crashing machine has a FireWire port, you can use
	  this feature to remotely access the memory of the crashed machine
	  over FireWire. This employs remote DMA as part of the OHCI1394
	  specification which is now the standard for FireWire controllers.

	  With remote DMA, you can monitor the printk buffer remotely using
	  firescope and access all memory below 4GB using fireproxy from gdb.
	  Even controlling a kernel debugger is possible using remote DMA.

	  Usage:

	  If ohci1394_dma=early is used as boot parameter, it will initialize
	  all OHCI1394 controllers which are found in the PCI config space.

	  As all changes to the FireWire bus such as enabling and disabling
	  devices cause a bus reset and thereby disable remote DMA for all
	  devices, be sure to have the cable plugged and FireWire enabled on
	  the debugging host before booting the debug target for debugging.

	  This code (~1k) is freed after boot. By then, the firewire stack
	  in charge of the OHCI-1394 controllers should be used instead.

	  See Documentation/debugging-via-ohci1394.txt for more information.

config BUILD_DOCSRC
	bool "Build targets in Documentation/ tree"
	depends on HEADERS_CHECK
	help
	  This option attempts to build objects from the source files in the
	  kernel Documentation/ tree.

	  Say N if you are unsure.

config DMA_API_DEBUG
	bool "Enable debugging of DMA-API usage"
	depends on HAVE_DMA_API_DEBUG
	help
	  Enable this option to debug the use of the DMA API by device drivers.
	  With this option you will be able to detect common bugs in device
	  drivers like double-freeing of DMA mappings or freeing mappings that
	  were never allocated.

	  This also attempts to catch cases where a page owned by DMA is
	  accessed by the cpu in a way that could cause data corruption.  For
	  example, this enables cow_user_page() to check that the source page is
	  not undergoing DMA.

	  This option causes a performance degradation.  Use only if you want to
	  debug device drivers and dma interactions.

	  If unsure, say N.

config TEST_LKM
	tristate "Test module loading with 'hello world' module"
	default n
	depends on m
	help
	  This builds the "test_module" module that emits "Hello, world"
	  on printk when loaded. It is designed to be used for basic
	  evaluation of the module loading subsystem (for example when
	  validating module verification). It lacks any extra dependencies,
	  and will not normally be loaded by the system unless explicitly
	  requested by name.

	  If unsure, say N.

config TEST_USER_COPY
	tristate "Test user/kernel boundary protections"
	default n
	depends on m
	help
	  This builds the "test_user_copy" module that runs sanity checks
	  on the copy_to/from_user infrastructure, making sure basic
	  user/kernel boundary testing is working. If it fails to load,
	  a regression has been detected in the user/kernel memory boundary
	  protections.

	  If unsure, say N.

config TEST_BPF
	tristate "Test BPF filter functionality"
	default n
	depends on m && NET
	help
	  This builds the "test_bpf" module that runs various test vectors
	  against the BPF interpreter or BPF JIT compiler depending on the
	  current setting. This is in particular useful for BPF JIT compiler
	  development, but also to run regression tests against changes in
	  the interpreter code. It also enables test stubs for eBPF maps and
	  verifier used by user space verifier testsuite.

	  If unsure, say N.

config TEST_FIRMWARE
	tristate "Test firmware loading via userspace interface"
	default n
	depends on FW_LOADER
	help
	  This builds the "test_firmware" module that creates a userspace
	  interface for testing firmware loading. This can be used to
	  control the triggering of firmware loading without needing an
	  actual firmware-using device. The contents can be rechecked by
	  userspace.

	  If unsure, say N.

config TEST_UDELAY
	tristate "udelay test driver"
	default n
	help
	  This builds the "udelay_test" module that helps to make sure
	  that udelay() is working properly.

	  If unsure, say N.

config MEMTEST
	bool "Memtest"
	depends on HAVE_MEMBLOCK
	---help---
	  This option adds a kernel parameter 'memtest', which allows memtest
	  to be set.
	        memtest=0, mean disabled; -- default
	        memtest=1, mean do 1 test pattern;
	        ...
	        memtest=17, mean do 17 test patterns.
	  If you are unsure how to answer this question, answer N.

config MEMTEST_ENABLE_DEFAULT
	int "Enable Memtest pattern test by default? (0-17)"
	range 0 17
	default "0"
	depends on MEMTEST
	help
	  This option helps to select Memtest to be enabled through
	  kernel defconfig options. Alternatively it can be enabled
	  using memtest=<patterns> kernel command line.

	  Default value is kept as "0" so that it is kept as disabled.
	  To enable enter any value between 1-17 range.

config TEST_STATIC_KEYS
	tristate "Test static keys"
	default n
	depends on m
	help
	  Test the static key interfaces.

	  If unsure, say N.

<<<<<<< HEAD
config PANIC_ON_DATA_CORRUPTION
	bool "Cause a Kernel Panic When Data Corruption is detected"
	help
	 Select this option to upgrade warnings for potentially
	 recoverable data corruption scenarios to system-halting panics,
	 for easier detection and debug.
=======
config BUG_ON_DATA_CORRUPTION
	bool "Trigger a BUG when data corruption is detected"
	select CONFIG_DEBUG_LIST
	help
	  Select this option if the kernel should BUG when it encounters
	  data corruption in kernel memory structures when they get checked
	  for validity.

	  If unsure, say N.
>>>>>>> f9e41343

source "samples/Kconfig"

source "lib/Kconfig.kgdb"

source "lib/Kconfig.ubsan"
<|MERGE_RESOLUTION|>--- conflicted
+++ resolved
@@ -1993,14 +1993,13 @@
 
 	  If unsure, say N.
 
-<<<<<<< HEAD
 config PANIC_ON_DATA_CORRUPTION
 	bool "Cause a Kernel Panic When Data Corruption is detected"
 	help
 	 Select this option to upgrade warnings for potentially
 	 recoverable data corruption scenarios to system-halting panics,
 	 for easier detection and debug.
-=======
+
 config BUG_ON_DATA_CORRUPTION
 	bool "Trigger a BUG when data corruption is detected"
 	select CONFIG_DEBUG_LIST
@@ -2010,7 +2009,6 @@
 	  for validity.
 
 	  If unsure, say N.
->>>>>>> f9e41343
 
 source "samples/Kconfig"
 
