--- conflicted
+++ resolved
@@ -273,8 +273,6 @@
 		global_page_state(NR_INACTIVE_FILE);
 }
 
-<<<<<<< HEAD
-=======
 static atomic_t shift_adj = ATOMIC_INIT(0);
 static short adj_max_shift = 353;
 module_param_named(adj_max_shift, adj_max_shift, short,
@@ -383,7 +381,6 @@
 	.notifier_call = lmk_vmpressure_notifier,
 };
 
->>>>>>> b17bfc10
 static int test_task_flag(struct task_struct *p, int flag)
 {
 	struct task_struct *t;
@@ -656,6 +653,7 @@
 static int __init lowmem_init(void)
 {
 	register_shrinker(&lowmem_shrinker);
+	vmpressure_notifier_register(&lmk_vmpr_nb);
 	lmk_event_init();
 	return 0;
 }
