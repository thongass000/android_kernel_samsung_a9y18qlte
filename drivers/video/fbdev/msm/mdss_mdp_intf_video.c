--- conflicted
+++ resolved
@@ -1039,14 +1039,11 @@
 	mdss_mdp_set_intf_intr_callback(ctx, MDSS_MDP_INTF_IRQ_PROG_LINE,
 		NULL, NULL);
 
-<<<<<<< HEAD
 #if defined(CONFIG_FB_MSM_MDSS_SAMSUNG)
 	mdss_mdp_set_intr_callback(MDSS_MDP_IRQ_TYPE_PING_PONG_COMP,
 		0, NULL, NULL);
 #endif
-=======
 	ctx->yuv_conv = false;
->>>>>>> 2cda8329
 
 	ctx->ref_cnt--;
 end:
