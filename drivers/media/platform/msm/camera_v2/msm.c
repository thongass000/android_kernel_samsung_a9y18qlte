<<<<<<< HEAD
/* Copyright (c) 2012-2017, The Linux Foundation. All rights reserved.
=======
/* Copyright (c) 2012-2018, 2020, The Linux Foundation. All rights reserved.
>>>>>>> 103c17aa
 *
 * This program is free software; you can redistribute it and/or modify
 * it under the terms of the GNU General Public License version 2 and
 * only version 2 as published by the Free Software Foundation.
 *
 * This program is distributed in the hope that it will be useful,
 * but WITHOUT ANY WARRANTY; without even the implied warranty of
 * MERCHANTABILITY or FITNESS FOR A PARTICULAR PURPOSE.  See the
 * GNU General Public License for more details.
 */

#include <linux/of.h>
#include <linux/module.h>
#include <linux/workqueue.h>
#include <linux/delay.h>
#include <linux/types.h>
#include <linux/list.h>
#include <linux/ioctl.h>
#include <linux/spinlock.h>
#include <linux/proc_fs.h>
#include <linux/atomic.h>
#include <linux/videodev2.h>
#include <linux/msm_ion.h>
#include <linux/iommu.h>
#include <linux/platform_device.h>
#include <linux/debugfs.h>
#include <media/v4l2-fh.h>
#include "msm.h"
#include "msm_vb2.h"
#include "msm_sd.h"
#include "cam_hw_ops.h"
#include <media/msmb_generic_buf_mgr.h>

static struct v4l2_device *msm_v4l2_dev;
static struct list_head    ordered_sd_list;
static struct mutex        ordered_sd_mtx;
static struct mutex        v4l2_event_mtx;

static struct pm_qos_request msm_v4l2_pm_qos_request;

static struct msm_queue_head *msm_session_q;

/* This variable represent daemon status
 * true = daemon present (default state)
 * false = daemon is NOT present
 */
bool is_daemon_status = true;

/* config node envent queue */
static struct v4l2_fh  *msm_eventq;
spinlock_t msm_eventq_lock;

static struct pid *msm_pid;
spinlock_t msm_pid_lock;

static uint32_t gpu_limit;

/*
 * It takes 20 bytes + NULL character to write the
 * largest decimal value of an uint64_t
 */
#define LOGSYNC_PACKET_SIZE 21

#define msm_dequeue(queue, type, member) ({				\
	unsigned long flags;					\
	struct msm_queue_head *__q = (queue);			\
	type *node = 0;				\
	spin_lock_irqsave(&__q->lock, flags);			\
	if (!list_empty(&__q->list)) {				\
		__q->len--;					\
		node = list_first_entry(&__q->list,		\
				type, member);	\
		if ((node) && (&node->member) && (&node->member.next))	\
			list_del_init(&node->member);			\
	}							\
	spin_unlock_irqrestore(&__q->lock, flags);	\
	node;							\
})

#define msm_delete_sd_entry(queue, type, member, q_node) ({		\
	unsigned long flags;					\
	struct msm_queue_head *__q = (queue);			\
	type *node = 0;				\
	spin_lock_irqsave(&__q->lock, flags);			\
	if (!list_empty(&__q->list)) {				\
		list_for_each_entry(node, &__q->list, member)	\
		if (node->sd == q_node) {				\
			__q->len--;				\
			list_del_init(&node->member);		\
			kzfree(node);				\
			break;					\
		}						\
	}							\
	spin_unlock_irqrestore(&__q->lock, flags);		\
})

#define msm_delete_entry(queue, type, member, q_node) ({		\
	unsigned long flags;					\
	struct msm_queue_head *__q = (queue);			\
	type *node = 0;				\
	spin_lock_irqsave(&__q->lock, flags);			\
	if (!list_empty(&__q->list)) {				\
		list_for_each_entry(node, &__q->list, member)	\
		if (node == q_node) {				\
			__q->len--;				\
			list_del_init(&node->member);		\
			kzfree(node);				\
			break;					\
		}						\
	}							\
	spin_unlock_irqrestore(&__q->lock, flags);		\
})

#define msm_queue_drain(queue, type, member) do {			\
	unsigned long flags;					\
	struct msm_queue_head *__q = (queue);			\
	type *node;				\
	spin_lock_irqsave(&__q->lock, flags);			\
	while (!list_empty(&__q->list)) {			\
		__q->len--;					\
		node = list_first_entry(&__q->list,		\
			type, member);		\
		if (node) {					\
			if (&node->member) \
				list_del_init(&node->member);		\
			kzfree(node);	\
		}	\
	}	\
	spin_unlock_irqrestore(&__q->lock, flags);		\
} while (0)

typedef int (*msm_queue_func)(void *d1, void *d2);
#define msm_queue_traverse_action(queue, type, member, func, data) do {\
	unsigned long flags;					\
	struct msm_queue_head *__q = (queue);			\
	type *node = 0; \
	msm_queue_func __f = (func); \
	spin_lock_irqsave(&__q->lock, flags);			\
	if (!list_empty(&__q->list)) { \
		list_for_each_entry(node, &__q->list, member) \
		if (node && __f)  { \
			__f(node, data); \
	  } \
	} \
	spin_unlock_irqrestore(&__q->lock, flags);			\
} while (0)

typedef int (*msm_queue_find_func)(void *d1, void *d2);
#define msm_queue_find(queue, type, member, func, data) ({\
	unsigned long flags;					\
	struct msm_queue_head *__q = (queue);			\
	type *node = NULL; \
	typeof(node) __ret = NULL; \
	msm_queue_find_func __f = (func); \
	spin_lock_irqsave(&__q->lock, flags);			\
	if (!list_empty(&__q->list)) { \
		list_for_each_entry(node, &__q->list, member) \
		if ((__f) && __f(node, data)) { \
			__ret = node; \
		  break; \
		} \
	} \
	spin_unlock_irqrestore(&__q->lock, flags); \
	__ret; \
})

static void msm_init_queue(struct msm_queue_head *qhead)
{
	BUG_ON(!qhead);

	INIT_LIST_HEAD(&qhead->list);
	spin_lock_init(&qhead->lock);
	qhead->len = 0;
	qhead->max = 0;
}

static void msm_enqueue(struct msm_queue_head *qhead,
		struct list_head *entry)
{
	unsigned long flags;
	spin_lock_irqsave(&qhead->lock, flags);
	qhead->len++;
	if (qhead->len > qhead->max)
		qhead->max = qhead->len;
	list_add_tail(entry, &qhead->list);
	spin_unlock_irqrestore(&qhead->lock, flags);
}

void msm_cam_copy_v4l2_subdev_fops(struct v4l2_file_operations *d1)
{
	*d1 = v4l2_subdev_fops;
}
EXPORT_SYMBOL(msm_cam_copy_v4l2_subdev_fops);

static const struct v4l2_file_operations *msm_cam_get_v4l2_subdev_fops_ptr(
	void)
{
	return &v4l2_subdev_fops;
}

/* index = session id */
static inline int __msm_queue_find_session(void *d1, void *d2)
{
	struct msm_session *session = d1;
	return (session->session_id == *(unsigned int *)d2) ? 1 : 0;
}

static inline int __msm_queue_find_stream(void *d1, void *d2)
{
	struct msm_stream *stream = d1;
	return (stream->stream_id == *(unsigned int *)d2) ? 1 : 0;
}

static inline int __msm_queue_find_command_ack_q(void *d1, void *d2)
{
	struct msm_command_ack *ack = d1;
	return (ack->stream_id == *(unsigned int *)d2) ? 1 : 0;
}

static void msm_pm_qos_add_request(void)
{
	pr_info("%s: add request", __func__);
	pm_qos_add_request(&msm_v4l2_pm_qos_request, PM_QOS_CPU_DMA_LATENCY,
	PM_QOS_DEFAULT_VALUE);
}

static void msm_pm_qos_remove_request(void)
{
	pr_info("%s: remove request", __func__);
	pm_qos_remove_request(&msm_v4l2_pm_qos_request);
}

void msm_pm_qos_update_request(int val)
{
	pr_info("%s: update request %d", __func__, val);
	pm_qos_update_request(&msm_v4l2_pm_qos_request, val);
}

struct msm_session *msm_session_find(unsigned int session_id)
{
	struct msm_session *session;
	session = msm_queue_find(msm_session_q, struct msm_session,
		list, __msm_queue_find_session, &session_id);
	if (WARN_ON(!session))
		return NULL;
	return session;
}
EXPORT_SYMBOL(msm_session_find);

int msm_create_stream(unsigned int session_id,
	unsigned int stream_id, struct vb2_queue *q)
{
	struct msm_session *session;
	struct msm_stream  *stream;

	session = msm_queue_find(msm_session_q, struct msm_session,
		list, __msm_queue_find_session, &session_id);
	if (!session)
		return -EINVAL;

	stream = kzalloc(sizeof(*stream), GFP_KERNEL);
	if (!stream)
		return -ENOMEM;

	stream->stream_id = stream_id;
	stream->vb2_q = q;
	spin_lock_init(&stream->stream_lock);
	msm_enqueue(&session->stream_q, &stream->list);
	session->stream_q.len++;

	INIT_LIST_HEAD(&stream->queued_list);

	return 0;
}
EXPORT_SYMBOL(msm_create_stream);

void msm_delete_stream(unsigned int session_id, unsigned int stream_id)
{
	struct msm_session *session = NULL;
	struct msm_stream  *stream = NULL;
	unsigned long flags;
	int try_count = 0;

	session = msm_queue_find(msm_session_q, struct msm_session,
		list, __msm_queue_find_session, &session_id);

	if (!session)
		return;

	while (1) {
		unsigned long wl_flags;

		if (try_count > 5) {
			pr_err("%s : not able to delete stream %d\n",
				__func__, __LINE__);
			break;
		}

		write_lock_irqsave(&session->stream_rwlock, wl_flags);
		try_count++;
		stream = msm_queue_find(&session->stream_q, struct msm_stream,
			list, __msm_queue_find_stream, &stream_id);

		if (!stream) {
			write_unlock_irqrestore(&session->stream_rwlock,
				wl_flags);
			return;
		}

		if (msm_vb2_get_stream_state(stream) != 1) {
			write_unlock_irqrestore(&session->stream_rwlock,
				wl_flags);
			continue;
		}

		spin_lock_irqsave(&(session->stream_q.lock), flags);
		list_del_init(&stream->list);
		session->stream_q.len--;
		kfree(stream);
		stream = NULL;
		spin_unlock_irqrestore(&(session->stream_q.lock), flags);
		write_unlock_irqrestore(&session->stream_rwlock, wl_flags);
		break;
	}

}
EXPORT_SYMBOL(msm_delete_stream);

static void msm_sd_unregister_subdev(struct video_device *vdev)
{
	struct v4l2_subdev *sd = video_get_drvdata(vdev);
	sd->devnode = NULL;
	kzfree(vdev);
}

static inline int __msm_sd_register_subdev(struct v4l2_subdev *sd)
{
	int rc = 0;
	struct video_device *vdev;

	if (!msm_v4l2_dev || !sd || !sd->name[0])
		return -EINVAL;

	rc = v4l2_device_register_subdev(msm_v4l2_dev, sd);
	if (rc < 0)
		return rc;

	/* Register a device node for every subdev marked with the
	 * V4L2_SUBDEV_FL_HAS_DEVNODE flag.
	 */
	if (!(sd->flags & V4L2_SUBDEV_FL_HAS_DEVNODE))
		return rc;

	vdev = kzalloc(sizeof(*vdev), GFP_KERNEL);
	if (!vdev) {
		rc = -ENOMEM;
		goto clean_up;
	}

	video_set_drvdata(vdev, sd);
	strlcpy(vdev->name, sd->name, sizeof(vdev->name));
	vdev->v4l2_dev = msm_v4l2_dev;
	vdev->fops = msm_cam_get_v4l2_subdev_fops_ptr();
	vdev->release = msm_sd_unregister_subdev;
	rc = __video_register_device(vdev, VFL_TYPE_SUBDEV, -1, 1,
		  sd->owner);
	if (rc < 0) {
		kzfree(vdev);
		goto clean_up;
	}

#if defined(CONFIG_MEDIA_CONTROLLER)
	sd->entity.info.dev.major = VIDEO_MAJOR;
	sd->entity.info.dev.minor = vdev->minor;
	sd->entity.name = video_device_node_name(vdev);
#endif
	sd->devnode = vdev;
	return 0;

clean_up:
	if (sd->devnode)
		video_unregister_device(sd->devnode);
	return rc;
}

static void msm_add_sd_in_position(struct msm_sd_subdev *msm_subdev,
	struct list_head *sd_list)
{
	struct msm_sd_subdev *temp_sd;

	list_for_each_entry(temp_sd, sd_list, list) {
		if (temp_sd == msm_subdev) {
			pr_err("%s :Fail to add the same sd %d\n",
				__func__, __LINE__);
			return;
		}
		if (msm_subdev->close_seq < temp_sd->close_seq) {
			list_add_tail(&msm_subdev->list, &temp_sd->list);
			return;
		}
	}
	list_add_tail(&msm_subdev->list, sd_list);
}

int msm_sd_register(struct msm_sd_subdev *msm_subdev)
{
	if (WARN_ON(!msm_subdev))
		return -EINVAL;

	if (WARN_ON(!msm_v4l2_dev) || WARN_ON(!msm_v4l2_dev->dev))
		return -EIO;

	mutex_lock(&ordered_sd_mtx);
	msm_add_sd_in_position(msm_subdev, &ordered_sd_list);
	mutex_unlock(&ordered_sd_mtx);
	return __msm_sd_register_subdev(&msm_subdev->sd);
}
EXPORT_SYMBOL(msm_sd_register);

int msm_sd_unregister(struct msm_sd_subdev *msm_subdev)
{
	if (WARN_ON(!msm_subdev))
		return -EINVAL;

	v4l2_device_unregister_subdev(&msm_subdev->sd);
	return 0;
}
EXPORT_SYMBOL(msm_sd_unregister);

static struct v4l2_subdev *msm_sd_find(const char *name)
{
	unsigned long flags;
	struct v4l2_subdev *subdev = NULL;
	struct v4l2_subdev *subdev_out = NULL;

	spin_lock_irqsave(&msm_v4l2_dev->lock, flags);
	if (!list_empty(&msm_v4l2_dev->subdevs)) {
		list_for_each_entry(subdev, &msm_v4l2_dev->subdevs, list)
			if (!strcmp(name, subdev->name)) {
				subdev_out = subdev;
				break;
			}
	}
	spin_unlock_irqrestore(&msm_v4l2_dev->lock, flags);

	return subdev_out;
}

int msm_create_session(unsigned int session_id, struct video_device *vdev)
{
	struct msm_session *session = NULL;

	if (!msm_session_q) {
		pr_err("%s : session queue not available Line %d\n",
				__func__, __LINE__);
		return -ENODEV;
	}

	session = msm_queue_find(msm_session_q, struct msm_session,
		list, __msm_queue_find_session, &session_id);
	if (session) {
		pr_err("%s: Session exist session_id=%d\n",
				__func__, session_id);
		return -EINVAL;
	}

	session = kzalloc(sizeof(*session), GFP_KERNEL);
	if (!session) {
		pr_err("%s : Memory not available Line %d\n",
				__func__, __LINE__);
		return -ENOMEM;
	}

	session->session_id = session_id;
	session->event_q.vdev = vdev;
	msm_init_queue(&session->command_ack_q);
	msm_init_queue(&session->stream_q);
	msm_enqueue(msm_session_q, &session->list);
	mutex_init(&session->lock);
	mutex_init(&session->lock_q);
	mutex_init(&session->close_lock);
	rwlock_init(&session->stream_rwlock);

	if (gpu_limit) {
		session->sysfs_pwr_limit = kgsl_pwr_limits_add(KGSL_DEVICE_3D0);
		if (session->sysfs_pwr_limit)
			kgsl_pwr_limits_set_freq(session->sysfs_pwr_limit,
				gpu_limit);
	}

	return 0;
}
EXPORT_SYMBOL(msm_create_session);

int msm_create_command_ack_q(unsigned int session_id, unsigned int stream_id)
{
	struct msm_session *session;
	struct msm_command_ack *cmd_ack;

	if (!msm_session_q) {
		pr_err("%s : Session queue not available Line %d\n",
				__func__, __LINE__);
		return -ENODEV;
	}

	session = msm_queue_find(msm_session_q, struct msm_session,
		list, __msm_queue_find_session, &session_id);
	if (!session) {
		pr_err("%s : Session not found Line %d\n",
				__func__, __LINE__);
		return -EINVAL;
	}
	mutex_lock(&session->lock);
	cmd_ack = kzalloc(sizeof(*cmd_ack), GFP_KERNEL);
	if (!cmd_ack) {
		mutex_unlock(&session->lock);
		pr_err("%s : memory not available Line %d\n",
				__func__, __LINE__);
		return -ENOMEM;
	}

	msm_init_queue(&cmd_ack->command_q);
	INIT_LIST_HEAD(&cmd_ack->list);
	init_completion(&cmd_ack->wait_complete);
	cmd_ack->stream_id = stream_id;

	msm_enqueue(&session->command_ack_q, &cmd_ack->list);
	session->command_ack_q.len++;
	mutex_unlock(&session->lock);
	return 0;
}
EXPORT_SYMBOL(msm_create_command_ack_q);

void msm_delete_command_ack_q(unsigned int session_id, unsigned int stream_id)
{
	struct msm_session *session;
	struct msm_command_ack *cmd_ack;
	unsigned long flags;

	session = msm_queue_find(msm_session_q, struct msm_session,
		list, __msm_queue_find_session, &session_id);
	if (!session)
		return;
	mutex_lock(&session->lock);

	cmd_ack = msm_queue_find(&session->command_ack_q,
		struct msm_command_ack,	list, __msm_queue_find_command_ack_q,
		&stream_id);
	if (!cmd_ack) {
		mutex_unlock(&session->lock);
		return;
	}

	msm_queue_drain(&cmd_ack->command_q, struct msm_command, list);

	spin_lock_irqsave(&(session->command_ack_q.lock), flags);
	list_del_init(&cmd_ack->list);
	kzfree(cmd_ack);
	session->command_ack_q.len--;
	spin_unlock_irqrestore(&(session->command_ack_q.lock), flags);
	mutex_unlock(&session->lock);
}
EXPORT_SYMBOL(msm_delete_command_ack_q);

static inline int __msm_sd_close_subdevs(struct msm_sd_subdev *msm_sd,
	struct msm_sd_close_ioctl *sd_close)
{
	struct v4l2_subdev *sd;
	sd = &msm_sd->sd;
	pr_debug("%s: Shutting down subdev %s", __func__, sd->name);

	v4l2_subdev_call(sd, core, ioctl, MSM_SD_SHUTDOWN, sd_close);
	v4l2_subdev_call(sd, core, s_power, 0);

	return 0;
}

static inline int __msm_sd_notify_freeze_subdevs(struct msm_sd_subdev *msm_sd,
	int enable)
{
	struct v4l2_subdev *sd;
	sd = &msm_sd->sd;

	if (enable)
		v4l2_subdev_call(sd, core, ioctl, MSM_SD_NOTIFY_FREEZE, NULL);
	else
		v4l2_subdev_call(sd, core, ioctl, MSM_SD_UNNOTIFY_FREEZE, NULL);

	return 0;
}

static inline int __msm_destroy_session_streams(void *d1, void *d2)
{
	struct msm_stream *stream = d1;
	unsigned long flags;

	pr_err("%s: Error: Destroyed list is not empty\n", __func__);
	spin_lock_irqsave(&stream->stream_lock, flags);
	INIT_LIST_HEAD(&stream->queued_list);
	spin_unlock_irqrestore(&stream->stream_lock, flags);
	return 0;
}

static void msm_destroy_session_streams(struct msm_session *session)
{

	if (!session)
		return;

	msm_queue_traverse_action(&session->stream_q, struct msm_stream, list,
		__msm_destroy_session_streams, NULL);

	msm_queue_drain(&session->stream_q, struct msm_stream, list);
}

static inline int __msm_remove_session_cmd_ack_q(void *d1, void *d2)
{
	struct msm_command_ack *cmd_ack = d1;

	if (&cmd_ack->command_q == NULL)
		return 0;

	msm_queue_drain(&cmd_ack->command_q, struct msm_command, list);

	return 0;
}

static void msm_remove_session_cmd_ack_q(struct msm_session *session)
{
	if ((!session) || (&session->command_ack_q == NULL))
		return;

	mutex_lock(&session->lock);
	/* to ensure error handling purpose, it needs to detach all subdevs
	 * which are being connected to streams */
	msm_queue_traverse_action(&session->command_ack_q,
		struct msm_command_ack,	list,
		__msm_remove_session_cmd_ack_q, NULL);

	msm_queue_drain(&session->command_ack_q, struct msm_command_ack, list);

	mutex_unlock(&session->lock);
}

int msm_destroy_session(unsigned int session_id)
{
	struct msm_session *session;
	struct v4l2_subdev *buf_mgr_subdev;
	struct msm_sd_close_ioctl session_info;

	session = msm_queue_find(msm_session_q, struct msm_session,
		list, __msm_queue_find_session, &session_id);
	if (!session)
		return -EINVAL;

	if (gpu_limit && session->sysfs_pwr_limit) {
		kgsl_pwr_limits_set_default(session->sysfs_pwr_limit);
		kgsl_pwr_limits_del(session->sysfs_pwr_limit);
	}

	msm_destroy_session_streams(session);
	msm_remove_session_cmd_ack_q(session);
	mutex_destroy(&session->lock);
	mutex_destroy(&session->lock_q);
	mutex_destroy(&session->close_lock);
	msm_delete_entry(msm_session_q, struct msm_session,
		list, session);
	buf_mgr_subdev = msm_sd_find("msm_buf_mngr");
	if (buf_mgr_subdev) {
		session_info.session = session_id;
		session_info.stream = 0;
		v4l2_subdev_call(buf_mgr_subdev, core, ioctl,
			MSM_SD_SHUTDOWN, &session_info);
	} else {
		pr_err("%s: Buff manger device node is NULL\n", __func__);
	}

	return 0;
}
EXPORT_SYMBOL(msm_destroy_session);

static int __msm_close_destry_session_notify_apps(void *d1, void *d2)
{
	struct v4l2_event event;
	struct msm_v4l2_event_data *event_data =
		(struct msm_v4l2_event_data *)&event.u.data[0];
	struct msm_session *session = d1;

	event.type = MSM_CAMERA_V4L2_EVENT_TYPE;
	event.id   = MSM_CAMERA_MSM_NOTIFY;
	event_data->command = MSM_CAMERA_PRIV_SHUTDOWN;

	v4l2_event_queue(session->event_q.vdev, &event);

	return 0;
}

static int __msm_wakeup_all_cmdack_session_stream(void *d1, void *d2)
{
	struct msm_stream *stream = d1;
	struct msm_session *session = d2;
	struct msm_command_ack *cmd_ack = NULL;
	unsigned long spin_flags = 0;

	cmd_ack = msm_queue_find(&session->command_ack_q,
		struct msm_command_ack, list,
		__msm_queue_find_command_ack_q,
		&stream->stream_id);
	if (cmd_ack) {
		spin_lock_irqsave(&(session->command_ack_q.lock),
			spin_flags);
		complete(&cmd_ack->wait_complete);
		spin_unlock_irqrestore(&(session->command_ack_q.lock),
			spin_flags);
	}
	return 0;
}

static int __msm_close_wakeup_all_cmdack_session(void *d1, void *d2)
{
	struct msm_stream  *stream = NULL;
	struct msm_session *session = d1;

	stream = msm_queue_find(&session->stream_q, struct msm_stream,
		list, __msm_wakeup_all_cmdack_session_stream, d1);
	return 0;
}

static long msm_private_ioctl(struct file *file, void *fh,
	bool valid_prio, unsigned int cmd, void *arg)
{
	int rc = 0;
	struct msm_v4l2_event_data *event_data = arg;
	struct v4l2_event event;
	struct msm_session *session;
	unsigned int session_id;
	unsigned int stream_id;
	unsigned long spin_flags = 0;
	struct msm_sd_subdev *msm_sd;

	if (cmd == MSM_CAM_V4L2_IOCTL_DAEMON_DISABLED) {
		is_daemon_status = false;
		return 0;
	}

	if (!event_data)
		return -EINVAL;

	switch (cmd) {
	case MSM_CAM_V4L2_IOCTL_NOTIFY:
	case MSM_CAM_V4L2_IOCTL_CMD_ACK:
	case MSM_CAM_V4L2_IOCTL_NOTIFY_DEBUG:
	case MSM_CAM_V4L2_IOCTL_NOTIFY_ERROR:
		break;
	default:
		return -ENOTTY;
	}

	memset(&event, 0, sizeof(struct v4l2_event));
	session_id = event_data->session_id;
	stream_id = event_data->stream_id;

	session = msm_queue_find(msm_session_q, struct msm_session,
		list, __msm_queue_find_session, &session_id);

	if (!session)
		return -EINVAL;

	switch (cmd) {
	case MSM_CAM_V4L2_IOCTL_NOTIFY: {
		if (WARN_ON(!session->event_q.vdev)) {
			rc = -EFAULT;
			break;
		}
		event.type = event_data->v4l2_event_type;
		event.id = event_data->v4l2_event_id;
		memcpy(&event.u.data, event_data,
			sizeof(struct msm_v4l2_event_data));
		v4l2_event_queue(session->event_q.vdev,
			&event);
	}
		break;

	case MSM_CAM_V4L2_IOCTL_CMD_ACK: {
		struct msm_command_ack *cmd_ack;
		struct msm_command *ret_cmd;

		ret_cmd = kzalloc(sizeof(*ret_cmd), GFP_KERNEL);
		if (!ret_cmd) {
			rc = -ENOMEM;
			break;
		}

		cmd_ack = msm_queue_find(&session->command_ack_q,
			struct msm_command_ack, list,
			__msm_queue_find_command_ack_q,
			&stream_id);
		if (WARN_ON(!cmd_ack)) {
			kzfree(ret_cmd);
			rc = -EFAULT;
			break;
		}

		spin_lock_irqsave(&(session->command_ack_q.lock),
		   spin_flags);
		event.type = event_data->v4l2_event_type;
		event.id = event_data->v4l2_event_id;
		memcpy(&event.u.data, event_data,
			sizeof(struct msm_v4l2_event_data));
		memcpy(&ret_cmd->event, &event, sizeof(struct v4l2_event));
		msm_enqueue(&cmd_ack->command_q, &ret_cmd->list);
		complete(&cmd_ack->wait_complete);
		spin_unlock_irqrestore(&(session->command_ack_q.lock),
		   spin_flags);
	}
		break;

	case MSM_CAM_V4L2_IOCTL_NOTIFY_DEBUG: {
		if (event_data->status) {
			pr_err("%s:Notifying subdevs about potential sof freeze\n",
				__func__);
		} else {
			pr_err("%s:Notifying subdevs about sof recover\n",
				__func__);
		}

		mutex_lock(&ordered_sd_mtx);
		if (!list_empty(&msm_v4l2_dev->subdevs)) {
			list_for_each_entry(msm_sd, &ordered_sd_list, list)
				__msm_sd_notify_freeze_subdevs(msm_sd,
					event_data->status);
		}
		mutex_unlock(&ordered_sd_mtx);
	}
		break;

	case MSM_CAM_V4L2_IOCTL_NOTIFY_ERROR:
		/* send v4l2_event to HAL next*/
		msm_queue_traverse_action(msm_session_q,
			struct msm_session, list,
			__msm_close_destry_session_notify_apps, NULL);
		break;

	default:
		rc = -ENOTTY;
		break;
	}

	return rc;
}

static int msm_unsubscribe_event(struct v4l2_fh *fh,
	const struct v4l2_event_subscription *sub)
{
	int rc;

	mutex_lock(&v4l2_event_mtx);
	rc = v4l2_event_unsubscribe(fh, sub);
	mutex_unlock(&v4l2_event_mtx);

	return rc;
}

static int msm_subscribe_event(struct v4l2_fh *fh,
	const struct v4l2_event_subscription *sub)
{
	int rc;

	mutex_lock(&v4l2_event_mtx);
	rc = v4l2_event_subscribe(fh, sub, 5, NULL);
	mutex_unlock(&v4l2_event_mtx);

	return rc;
}

static const struct v4l2_ioctl_ops g_msm_ioctl_ops = {
	.vidioc_subscribe_event = msm_subscribe_event,
	.vidioc_unsubscribe_event = msm_unsubscribe_event,
	.vidioc_default = msm_private_ioctl,
};

static unsigned int msm_poll(struct file *f,
	struct poll_table_struct *pll_table)
{
	int rc = 0;
	struct v4l2_fh *eventq = f->private_data;

	BUG_ON(!eventq);

	poll_wait(f, &eventq->wait, pll_table);

	if (v4l2_event_pending(eventq))
		rc = POLLIN | POLLRDNORM;

	return rc;
}

static void msm_print_event_error(struct v4l2_event *event)
{
	struct msm_v4l2_event_data *event_data =
		(struct msm_v4l2_event_data *)&event->u.data[0];

	pr_err("Evt_type=%x Evt_id=%d Evt_cmd=%x\n", event->type,
		event->id, event_data->command);
	pr_err("Evt_session_id=%d Evt_stream_id=%d Evt_arg=%d\n",
		event_data->session_id, event_data->stream_id,
		event_data->arg_value);
}

/* something seriously wrong if msm_close is triggered
 *   !!! user space imaging server is shutdown !!!
 */
int msm_post_event(struct v4l2_event *event, int timeout)
{
	int rc = 0;
	struct video_device *vdev;
	struct msm_session *session;
	struct msm_v4l2_event_data *event_data =
		(struct msm_v4l2_event_data *)&event->u.data[0];
	struct msm_command_ack *cmd_ack;
	struct msm_command *cmd;
	int session_id, stream_id;
	unsigned long flags = 0;

	session_id = event_data->session_id;
	stream_id = event_data->stream_id;

	spin_lock_irqsave(&msm_eventq_lock, flags);
	if (!msm_eventq) {
		spin_unlock_irqrestore(&msm_eventq_lock, flags);
		pr_err("%s : msm event queue not available Line %d\n",
				__func__, __LINE__);
		return -ENODEV;
	}
	spin_unlock_irqrestore(&msm_eventq_lock, flags);

	vdev = msm_eventq->vdev;

	/* send to imaging server and wait for ACK */
	session = msm_queue_find(msm_session_q, struct msm_session,
		list, __msm_queue_find_session, &session_id);
	if (WARN_ON(!session)) {
		pr_err("%s : session not found Line %d\n",
				__func__, __LINE__);
		return -EIO;
	}
	mutex_lock(&session->lock);
	cmd_ack = msm_queue_find(&session->command_ack_q,
		struct msm_command_ack, list,
		__msm_queue_find_command_ack_q, &stream_id);
	if (WARN_ON(!cmd_ack)) {
		mutex_unlock(&session->lock);
		pr_err("%s : cmd_ack not found Line %d\n",
				__func__, __LINE__);
		return -EIO;
	}

	/*re-init wait_complete */
	reinit_completion(&cmd_ack->wait_complete);

	v4l2_event_queue(vdev, event);

	if (timeout < 0) {
		mutex_unlock(&session->lock);
		pr_debug("%s : timeout cannot be negative Line %d\n",
				__func__, __LINE__);
		return rc;
	}

	/* should wait on session based condition */
	rc = wait_for_completion_timeout(&cmd_ack->wait_complete,
			msecs_to_jiffies(timeout));


	if (list_empty_careful(&cmd_ack->command_q.list)) {
		if (!rc) {
			pr_err("%s: Timed out\n", __func__);
			msm_print_event_error(event);
			mutex_unlock(&session->lock);
			return -ETIMEDOUT;
		} else {
			pr_err("%s: Error: No timeout but list empty!",
					__func__);
			msm_print_event_error(event);
			mutex_unlock(&session->lock);
			return -EINVAL;
		}
	}

	cmd = msm_dequeue(&cmd_ack->command_q,
		struct msm_command, list);
	if (!cmd) {
		mutex_unlock(&session->lock);
		pr_err("%s : cmd dequeue failed Line %d\n",
				__func__, __LINE__);
		return -EINVAL;
	}

	event_data = (struct msm_v4l2_event_data *)cmd->event.u.data;

	/* compare cmd_ret and event */
	if (WARN_ON(event->type != cmd->event.type) ||
			WARN_ON(event->id != cmd->event.id)) {
		pr_err("%s : Either event type or id didnot match Line %d\n",
				__func__, __LINE__);
		pr_err("%s : event->type %d event->id %d\n", __func__,
				event->type, event->id);
		pr_err("%s : cmd->event.type %d cmd->event.id %d\n", __func__,
				cmd->event.type, cmd->event.id);
		rc = -EINVAL;
	}

	*event = cmd->event;

	kzfree(cmd);
	mutex_unlock(&session->lock);
	return rc;
}
EXPORT_SYMBOL(msm_post_event);

static int msm_close(struct file *filep)
{
	int rc = 0;
	unsigned long flags;
	struct msm_video_device *pvdev = video_drvdata(filep);
	struct msm_sd_close_ioctl sd_close;
	struct msm_sd_subdev *msm_sd;

	/*stop all hardware blocks immediately*/
	mutex_lock(&ordered_sd_mtx);
	if (!list_empty(&msm_v4l2_dev->subdevs))
		list_for_each_entry(msm_sd, &ordered_sd_list, list)
			__msm_sd_close_subdevs(msm_sd, &sd_close);
	mutex_unlock(&ordered_sd_mtx);

	/* remove msm_v4l2_pm_qos_request */
	msm_pm_qos_remove_request();

	/* send v4l2_event to HAL next*/
	msm_queue_traverse_action(msm_session_q, struct msm_session, list,
		__msm_close_destry_session_notify_apps, NULL);

	msm_queue_traverse_action(msm_session_q, struct msm_session, list,
		__msm_close_wakeup_all_cmdack_session, NULL);

	spin_lock_irqsave(&msm_eventq_lock, flags);
	msm_eventq = NULL;
	spin_unlock_irqrestore(&msm_eventq_lock, flags);
	v4l2_fh_release(filep);

	spin_lock_irqsave(&msm_pid_lock, flags);
	put_pid(msm_pid);
	msm_pid = NULL;
	spin_unlock_irqrestore(&msm_pid_lock, flags);

	atomic_set(&pvdev->opened, 0);

	return rc;
}

static inline void msm_list_switch(struct list_head *l1,
	struct list_head *l2)
{
	l1->next = l2->next;
	l2->prev = l1->prev;
	l1->prev->next = l2;
	l2->next->prev = l1;
	l1->prev = l2;
	l2->next = l1;
}

static int msm_open(struct file *filep)
{
	int rc;
	unsigned long flags;
	struct msm_video_device *pvdev = video_drvdata(filep);
	BUG_ON(!pvdev);

	/* !!! only ONE open is allowed !!! */
	if (atomic_cmpxchg(&pvdev->opened, 0, 1))
		return -EBUSY;

	spin_lock_irqsave(&msm_pid_lock, flags);
	msm_pid = get_pid(task_pid(current));
	spin_unlock_irqrestore(&msm_pid_lock, flags);

	/* create event queue */
	rc = v4l2_fh_open(filep);
	if (rc  < 0)
		return rc;

	spin_lock_irqsave(&msm_eventq_lock, flags);
	msm_eventq = filep->private_data;
	spin_unlock_irqrestore(&msm_eventq_lock, flags);

	/* register msm_v4l2_pm_qos_request */
	msm_pm_qos_add_request();

	return rc;
}

static struct v4l2_file_operations msm_fops = {
	.owner  = THIS_MODULE,
	.open   = msm_open,
	.poll   = msm_poll,
	.release = msm_close,
	.unlocked_ioctl   = video_ioctl2,
#ifdef CONFIG_COMPAT
	.compat_ioctl32 = video_ioctl2,
#endif
};

struct msm_session *msm_get_session(unsigned int session_id)
{
	struct msm_session *session;

	session = msm_queue_find(msm_session_q, struct msm_session,
		list, __msm_queue_find_session, &session_id);
	if (!session)
		return ERR_PTR(-EINVAL);

	return session;
}
EXPORT_SYMBOL(msm_get_session);


struct msm_stream *msm_get_stream(struct msm_session *session,
	unsigned int stream_id)
{
	struct msm_stream *stream;

	stream = msm_queue_find(&session->stream_q, struct msm_stream,
		list, __msm_queue_find_stream, &stream_id);

	if (!stream)
		return ERR_PTR(-EINVAL);

	return stream;
}
EXPORT_SYMBOL(msm_get_stream);

struct vb2_queue *msm_get_stream_vb2q(unsigned int session_id,
	unsigned int stream_id)
{
	struct msm_session *session;
	struct msm_stream *stream;

	session = msm_queue_find(msm_session_q, struct msm_session,
		list, __msm_queue_find_session, &session_id);
	if (!session)
		return NULL;

	stream = msm_queue_find(&session->stream_q, struct msm_stream,
		list, __msm_queue_find_stream, &stream_id);
	if (!stream)
		return NULL;

	return stream->vb2_q;
}
EXPORT_SYMBOL(msm_get_stream_vb2q);

struct msm_stream *msm_get_stream_from_vb2q(struct vb2_queue *q)
{
	struct msm_session *session;
	struct msm_stream *stream;
	unsigned long flags1;
	unsigned long flags2;
	spin_lock_irqsave(&msm_session_q->lock, flags1);
	list_for_each_entry(session, &(msm_session_q->list), list) {
		spin_lock_irqsave(&(session->stream_q.lock), flags2);
		list_for_each_entry(
			stream, &(session->stream_q.list), list) {
			if (stream->vb2_q == q) {
				spin_unlock_irqrestore
					(&(session->stream_q.lock), flags2);
				spin_unlock_irqrestore
					(&msm_session_q->lock, flags1);
				return stream;
			}
		}
		spin_unlock_irqrestore(&(session->stream_q.lock), flags2);
	}
	spin_unlock_irqrestore(&msm_session_q->lock, flags1);
	return NULL;
}
EXPORT_SYMBOL(msm_get_stream_from_vb2q);

struct msm_session *msm_get_session_from_vb2q(struct vb2_queue *q)
{
	struct msm_session *session;
	struct msm_stream *stream;
	unsigned long flags1;
	unsigned long flags2;

	spin_lock_irqsave(&msm_session_q->lock, flags1);
	list_for_each_entry(session, &(msm_session_q->list), list) {
		spin_lock_irqsave(&(session->stream_q.lock), flags2);
		list_for_each_entry(
			stream, &(session->stream_q.list), list) {
			if (stream->vb2_q == q) {
				spin_unlock_irqrestore
					(&(session->stream_q.lock), flags2);
				spin_unlock_irqrestore
					(&msm_session_q->lock, flags1);
				return session;
			}
		}
		spin_unlock_irqrestore(&(session->stream_q.lock), flags2);
	}
	spin_unlock_irqrestore(&msm_session_q->lock, flags1);
	return NULL;
}
EXPORT_SYMBOL(msm_get_session_from_vb2q);


#ifdef CONFIG_COMPAT
long msm_copy_camera_private_ioctl_args(unsigned long arg,
	struct msm_camera_private_ioctl_arg *k_ioctl,
	void __user **tmp_compat_ioctl_ptr)
{
	struct msm_camera_private_ioctl_arg up_ioctl;

	if (WARN_ON(!arg || !k_ioctl || !tmp_compat_ioctl_ptr))
		return -EIO;

	if (copy_from_user(&up_ioctl,
		(struct msm_camera_private_ioctl_arg *)arg,
		sizeof(struct msm_camera_private_ioctl_arg)))
		return -EFAULT;

	k_ioctl->id = up_ioctl.id;
	k_ioctl->size = up_ioctl.size;
	k_ioctl->result = up_ioctl.result;
	k_ioctl->reserved = up_ioctl.reserved;
	*tmp_compat_ioctl_ptr = compat_ptr(up_ioctl.ioctl_ptr);

	return 0;
}
EXPORT_SYMBOL(msm_copy_camera_private_ioctl_args);
#endif

static void msm_sd_notify(struct v4l2_subdev *sd,
	unsigned int notification, void *arg)
{
	int rc = 0;
	struct v4l2_subdev *subdev = NULL;

	BUG_ON(!sd);
	BUG_ON(!arg);

	/* Check if subdev exists before processing*/
	if (!msm_sd_find(sd->name))
		return;

	switch (notification) {
	case MSM_SD_NOTIFY_GET_SD: {
		struct msm_sd_req_sd *get_sd = arg;

		get_sd->subdev = msm_sd_find(get_sd->name);
		/* TODO: might need to add ref count on ret_sd */
	}
		break;

	case MSM_SD_NOTIFY_PUT_SD: {
		struct msm_sd_req_sd *put_sd = arg;
		subdev = msm_sd_find(put_sd->name);
	}
		break;

	case MSM_SD_NOTIFY_REQ_CB: {
		struct msm_sd_req_vb2_q *req_sd = arg;
		rc = msm_vb2_request_cb(req_sd);
		if (rc < 0)
			return;
	}
		break;

	default:
		break;
	}
}

static ssize_t write_logsync(struct file *file, const char __user *buf,
		size_t count, loff_t *ppos)
{
	char lbuf[LOGSYNC_PACKET_SIZE] = {0};
	uint64_t seq_num = 0;
	int ret;

	if (copy_from_user(lbuf, buf, sizeof(lbuf) - 1))
		return -EFAULT;

	ret = sscanf(lbuf, "%llu", &seq_num);
	if (ret != 1)
		pr_err("LOGSYNC (Kernel): Bad or malformed sequence number\n");
	else
		pr_debug("LOGSYNC (Kernel): seq_num = %llu\n", seq_num);

	return count;
}


static const struct file_operations logsync_fops = {
		.write = write_logsync,
};

static int msm_probe(struct platform_device *pdev)
{
	struct msm_video_device *pvdev = NULL;
	static struct dentry *cam_debugfs_root;
	int rc = 0;

	msm_v4l2_dev = kzalloc(sizeof(*msm_v4l2_dev),
		GFP_KERNEL);
	if (WARN_ON(!msm_v4l2_dev)) {
		rc = -ENOMEM;
		goto probe_end;
	}

	pvdev = kzalloc(sizeof(struct msm_video_device),
		GFP_KERNEL);
	if (WARN_ON(!pvdev)) {
		rc = -ENOMEM;
		goto pvdev_fail;
	}

	pvdev->vdev = video_device_alloc();
	if (WARN_ON(!pvdev->vdev)) {
		rc = -ENOMEM;
		goto video_fail;
	}

#if defined(CONFIG_MEDIA_CONTROLLER)
	msm_v4l2_dev->mdev = kzalloc(sizeof(struct media_device),
		GFP_KERNEL);
	if (!msm_v4l2_dev->mdev) {
		rc = -ENOMEM;
		goto mdev_fail;
	}
	strlcpy(msm_v4l2_dev->mdev->model, MSM_CONFIGURATION_NAME,
			sizeof(msm_v4l2_dev->mdev->model));
	msm_v4l2_dev->mdev->dev = &(pdev->dev);

	rc = media_device_register(msm_v4l2_dev->mdev);
	if (WARN_ON(rc < 0))
		goto media_fail;

	if (WARN_ON((rc == media_entity_init(&pvdev->vdev->entity,
			0, NULL, 0)) < 0))
		goto entity_fail;

	pvdev->vdev->entity.type = MEDIA_ENT_T_DEVNODE_V4L;
	pvdev->vdev->entity.group_id = QCAMERA_VNODE_GROUP_ID;
#endif

	msm_v4l2_dev->notify = msm_sd_notify;

	pvdev->vdev->v4l2_dev = msm_v4l2_dev;

	rc = v4l2_device_register(&(pdev->dev), pvdev->vdev->v4l2_dev);
	if (WARN_ON(rc < 0))
		goto register_fail;

	strlcpy(pvdev->vdev->name, "msm-config", sizeof(pvdev->vdev->name));
	pvdev->vdev->release  = video_device_release;
	pvdev->vdev->fops     = &msm_fops;
	pvdev->vdev->ioctl_ops = &g_msm_ioctl_ops;
	pvdev->vdev->minor     = -1;
	pvdev->vdev->vfl_type  = VFL_TYPE_GRABBER;
	rc = video_register_device(pvdev->vdev,
		VFL_TYPE_GRABBER, -1);
	if (WARN_ON(rc < 0))
		goto v4l2_fail;

#if defined(CONFIG_MEDIA_CONTROLLER)
	/* FIXME: How to get rid of this messy? */
	pvdev->vdev->entity.name = video_device_node_name(pvdev->vdev);
#endif

	atomic_set(&pvdev->opened, 0);
	video_set_drvdata(pvdev->vdev, pvdev);

	msm_session_q = kzalloc(sizeof(*msm_session_q), GFP_KERNEL);
	if (WARN_ON(!msm_session_q))
		goto v4l2_fail;

	msm_init_queue(msm_session_q);
	spin_lock_init(&msm_eventq_lock);
	spin_lock_init(&msm_pid_lock);
	mutex_init(&ordered_sd_mtx);
	mutex_init(&v4l2_event_mtx);
	INIT_LIST_HEAD(&ordered_sd_list);

	cam_debugfs_root = debugfs_create_dir(MSM_CAM_LOGSYNC_FILE_BASEDIR,
						NULL);
	if (!cam_debugfs_root) {
		pr_warn("NON-FATAL: failed to create logsync base directory\n");
	} else {
		if (!debugfs_create_file(MSM_CAM_LOGSYNC_FILE_NAME,
					 0666,
					 cam_debugfs_root,
					 NULL,
					 &logsync_fops))
			pr_warn("NON-FATAL: failed to create logsync debugfs file\n");
	}

	rc = cam_ahb_clk_init(pdev);
	if (rc < 0) {
		pr_err("%s: failed to register ahb clocks\n", __func__);
		goto v4l2_fail;
	}

	of_property_read_u32(pdev->dev.of_node,
		"qcom,gpu-limit", &gpu_limit);

	goto probe_end;

v4l2_fail:
	v4l2_device_unregister(pvdev->vdev->v4l2_dev);
register_fail:
#if defined(CONFIG_MEDIA_CONTROLLER)
	media_entity_cleanup(&pvdev->vdev->entity);
entity_fail:
	media_device_unregister(msm_v4l2_dev->mdev);
media_fail:
	kzfree(msm_v4l2_dev->mdev);
mdev_fail:
#endif
	video_device_release(pvdev->vdev);
video_fail:
	kzfree(pvdev);
pvdev_fail:
	kzfree(msm_v4l2_dev);
probe_end:
	return rc;
}

static const struct of_device_id msm_dt_match[] = {
	{.compatible = "qcom,msm-cam"},
	{}
};
MODULE_DEVICE_TABLE(of, msm_dt_match);

static struct platform_driver msm_driver = {
	.probe = msm_probe,
	.driver = {
		.name = "msm",
		.owner = THIS_MODULE,
		.of_match_table = msm_dt_match,
	},
};

static int __init msm_init(void)
{
	return platform_driver_register(&msm_driver);
}

static void __exit msm_exit(void)
{
	platform_driver_unregister(&msm_driver);
}


module_init(msm_init);
module_exit(msm_exit);
MODULE_DESCRIPTION("MSM V4L2 Camera");
MODULE_LICENSE("GPL v2");<|MERGE_RESOLUTION|>--- conflicted
+++ resolved
@@ -1,8 +1,4 @@
-<<<<<<< HEAD
-/* Copyright (c) 2012-2017, The Linux Foundation. All rights reserved.
-=======
 /* Copyright (c) 2012-2018, 2020, The Linux Foundation. All rights reserved.
->>>>>>> 103c17aa
  *
  * This program is free software; you can redistribute it and/or modify
  * it under the terms of the GNU General Public License version 2 and
@@ -41,6 +37,7 @@
 static struct mutex        ordered_sd_mtx;
 static struct mutex        v4l2_event_mtx;
 
+static atomic_t qos_add_request_done = ATOMIC_INIT(0);
 static struct pm_qos_request msm_v4l2_pm_qos_request;
 
 static struct msm_queue_head *msm_session_q;
