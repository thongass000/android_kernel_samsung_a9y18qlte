/*
 * Real-Time Scheduling Class (mapped to the SCHED_FIFO and SCHED_RR
 * policies)
 */

#include "sched.h"

#include <linux/interrupt.h>
#include <linux/slab.h>
#include <linux/irq_work.h>
<<<<<<< HEAD
#include <trace/events/sched.h>
=======

#include "walt.h"
#include "tune.h"
>>>>>>> 46d256da

int sched_rr_timeslice = RR_TIMESLICE;

static int do_sched_rt_period_timer(struct rt_bandwidth *rt_b, int overrun);

struct rt_bandwidth def_rt_bandwidth;

static enum hrtimer_restart sched_rt_period_timer(struct hrtimer *timer)
{
	struct rt_bandwidth *rt_b =
		container_of(timer, struct rt_bandwidth, rt_period_timer);
	int idle = 0;
	int overrun;

	raw_spin_lock(&rt_b->rt_runtime_lock);
	for (;;) {
		overrun = hrtimer_forward_now(timer, rt_b->rt_period);
		if (!overrun)
			break;

		raw_spin_unlock(&rt_b->rt_runtime_lock);
		idle = do_sched_rt_period_timer(rt_b, overrun);
		raw_spin_lock(&rt_b->rt_runtime_lock);
	}
	if (idle)
		rt_b->rt_period_active = 0;
	raw_spin_unlock(&rt_b->rt_runtime_lock);

	return idle ? HRTIMER_NORESTART : HRTIMER_RESTART;
}

void init_rt_bandwidth(struct rt_bandwidth *rt_b, u64 period, u64 runtime)
{
	rt_b->rt_period = ns_to_ktime(period);
	rt_b->rt_runtime = runtime;

	raw_spin_lock_init(&rt_b->rt_runtime_lock);

	hrtimer_init(&rt_b->rt_period_timer,
			CLOCK_MONOTONIC, HRTIMER_MODE_REL);
	rt_b->rt_period_timer.function = sched_rt_period_timer;
}

static void start_rt_bandwidth(struct rt_bandwidth *rt_b)
{
	if (!rt_bandwidth_enabled() || rt_b->rt_runtime == RUNTIME_INF)
		return;

	raw_spin_lock(&rt_b->rt_runtime_lock);
	if (!rt_b->rt_period_active) {
		rt_b->rt_period_active = 1;
		hrtimer_forward_now(&rt_b->rt_period_timer, rt_b->rt_period);
		hrtimer_start_expires(&rt_b->rt_period_timer, HRTIMER_MODE_ABS_PINNED);
	}
	raw_spin_unlock(&rt_b->rt_runtime_lock);
}

#if defined(CONFIG_SMP) && defined(HAVE_RT_PUSH_IPI)
static void push_irq_work_func(struct irq_work *work);
#endif

void init_rt_rq(struct rt_rq *rt_rq)
{
	struct rt_prio_array *array;
	int i;

	array = &rt_rq->active;
	for (i = 0; i < MAX_RT_PRIO; i++) {
		INIT_LIST_HEAD(array->queue + i);
		__clear_bit(i, array->bitmap);
	}
	/* delimiter for bitsearch: */
	__set_bit(MAX_RT_PRIO, array->bitmap);

#if defined CONFIG_SMP
	rt_rq->highest_prio.curr = MAX_RT_PRIO;
	rt_rq->highest_prio.next = MAX_RT_PRIO;
	rt_rq->rt_nr_migratory = 0;
	rt_rq->overloaded = 0;
	plist_head_init(&rt_rq->pushable_tasks);

#ifdef HAVE_RT_PUSH_IPI
	rt_rq->push_flags = 0;
	rt_rq->push_cpu = nr_cpu_ids;
	raw_spin_lock_init(&rt_rq->push_lock);
	init_irq_work(&rt_rq->push_work, push_irq_work_func);
#endif
#endif /* CONFIG_SMP */
	/* We start is dequeued state, because no RT tasks are queued */
	rt_rq->rt_queued = 0;

	rt_rq->rt_time = 0;
	rt_rq->rt_throttled = 0;
	rt_rq->rt_runtime = 0;
	raw_spin_lock_init(&rt_rq->rt_runtime_lock);
}

#ifdef CONFIG_RT_GROUP_SCHED
static void destroy_rt_bandwidth(struct rt_bandwidth *rt_b)
{
	hrtimer_cancel(&rt_b->rt_period_timer);
}

#define rt_entity_is_task(rt_se) (!(rt_se)->my_q)

static inline struct task_struct *rt_task_of(struct sched_rt_entity *rt_se)
{
#ifdef CONFIG_SCHED_DEBUG
	WARN_ON_ONCE(!rt_entity_is_task(rt_se));
#endif
	return container_of(rt_se, struct task_struct, rt);
}

static inline struct rq *rq_of_rt_rq(struct rt_rq *rt_rq)
{
	return rt_rq->rq;
}

static inline struct rt_rq *rt_rq_of_se(struct sched_rt_entity *rt_se)
{
	return rt_se->rt_rq;
}

static inline struct rq *rq_of_rt_se(struct sched_rt_entity *rt_se)
{
	struct rt_rq *rt_rq = rt_se->rt_rq;

	return rt_rq->rq;
}

void free_rt_sched_group(struct task_group *tg)
{
	int i;

	if (tg->rt_se)
		destroy_rt_bandwidth(&tg->rt_bandwidth);

	for_each_possible_cpu(i) {
		if (tg->rt_rq)
			kfree(tg->rt_rq[i]);
		if (tg->rt_se)
			kfree(tg->rt_se[i]);
	}

	kfree(tg->rt_rq);
	kfree(tg->rt_se);
}

void init_tg_rt_entry(struct task_group *tg, struct rt_rq *rt_rq,
		struct sched_rt_entity *rt_se, int cpu,
		struct sched_rt_entity *parent)
{
	struct rq *rq = cpu_rq(cpu);

	rt_rq->highest_prio.curr = MAX_RT_PRIO;
	rt_rq->rt_nr_boosted = 0;
	rt_rq->rq = rq;
	rt_rq->tg = tg;

	tg->rt_rq[cpu] = rt_rq;
	tg->rt_se[cpu] = rt_se;

	if (!rt_se)
		return;

	if (!parent)
		rt_se->rt_rq = &rq->rt;
	else
		rt_se->rt_rq = parent->my_q;

	rt_se->my_q = rt_rq;
	rt_se->parent = parent;
	INIT_LIST_HEAD(&rt_se->run_list);
}

int alloc_rt_sched_group(struct task_group *tg, struct task_group *parent)
{
	struct rt_rq *rt_rq;
	struct sched_rt_entity *rt_se;
	int i;

	tg->rt_rq = kzalloc(sizeof(rt_rq) * nr_cpu_ids, GFP_KERNEL);
	if (!tg->rt_rq)
		goto err;
	tg->rt_se = kzalloc(sizeof(rt_se) * nr_cpu_ids, GFP_KERNEL);
	if (!tg->rt_se)
		goto err;

	init_rt_bandwidth(&tg->rt_bandwidth,
			ktime_to_ns(def_rt_bandwidth.rt_period), 0);

	for_each_possible_cpu(i) {
		rt_rq = kzalloc_node(sizeof(struct rt_rq),
				     GFP_KERNEL, cpu_to_node(i));
		if (!rt_rq)
			goto err;

		rt_se = kzalloc_node(sizeof(struct sched_rt_entity),
				     GFP_KERNEL, cpu_to_node(i));
		if (!rt_se)
			goto err_free_rq;

		init_rt_rq(rt_rq);
		rt_rq->rt_runtime = tg->rt_bandwidth.rt_runtime;
		init_tg_rt_entry(tg, rt_rq, rt_se, i, parent->rt_se[i]);
	}

	return 1;

err_free_rq:
	kfree(rt_rq);
err:
	return 0;
}

#else /* CONFIG_RT_GROUP_SCHED */

#define rt_entity_is_task(rt_se) (1)

static inline struct task_struct *rt_task_of(struct sched_rt_entity *rt_se)
{
	return container_of(rt_se, struct task_struct, rt);
}

static inline struct rq *rq_of_rt_rq(struct rt_rq *rt_rq)
{
	return container_of(rt_rq, struct rq, rt);
}

static inline struct rq *rq_of_rt_se(struct sched_rt_entity *rt_se)
{
	struct task_struct *p = rt_task_of(rt_se);

	return task_rq(p);
}

static inline struct rt_rq *rt_rq_of_se(struct sched_rt_entity *rt_se)
{
	struct rq *rq = rq_of_rt_se(rt_se);

	return &rq->rt;
}

void free_rt_sched_group(struct task_group *tg) { }

int alloc_rt_sched_group(struct task_group *tg, struct task_group *parent)
{
	return 1;
}
#endif /* CONFIG_RT_GROUP_SCHED */

#ifdef CONFIG_SMP

static void pull_rt_task(struct rq *this_rq);

static inline bool need_pull_rt_task(struct rq *rq, struct task_struct *prev)
{
	/*
	 * Try to pull RT tasks here if we lower this rq's prio and cpu is not
	 * isolated
	 */
	return rq->rt.highest_prio.curr > prev->prio &&
	       !cpu_isolated(cpu_of(rq));
}

static inline int rt_overloaded(struct rq *rq)
{
	return atomic_read(&rq->rd->rto_count);
}

static inline void rt_set_overload(struct rq *rq)
{
	if (!rq->online)
		return;

	cpumask_set_cpu(rq->cpu, rq->rd->rto_mask);
	/*
	 * Make sure the mask is visible before we set
	 * the overload count. That is checked to determine
	 * if we should look at the mask. It would be a shame
	 * if we looked at the mask, but the mask was not
	 * updated yet.
	 *
	 * Matched by the barrier in pull_rt_task().
	 */
	smp_wmb();
	atomic_inc(&rq->rd->rto_count);
}

static inline void rt_clear_overload(struct rq *rq)
{
	if (!rq->online)
		return;

	/* the order here really doesn't matter */
	atomic_dec(&rq->rd->rto_count);
	cpumask_clear_cpu(rq->cpu, rq->rd->rto_mask);
}

static void update_rt_migration(struct rt_rq *rt_rq)
{
	if (rt_rq->rt_nr_migratory && rt_rq->rt_nr_total > 1) {
		if (!rt_rq->overloaded) {
			rt_set_overload(rq_of_rt_rq(rt_rq));
			rt_rq->overloaded = 1;
		}
	} else if (rt_rq->overloaded) {
		rt_clear_overload(rq_of_rt_rq(rt_rq));
		rt_rq->overloaded = 0;
	}
}

static void inc_rt_migration(struct sched_rt_entity *rt_se, struct rt_rq *rt_rq)
{
	struct task_struct *p;

	if (!rt_entity_is_task(rt_se))
		return;

	p = rt_task_of(rt_se);
	rt_rq = &rq_of_rt_rq(rt_rq)->rt;

	rt_rq->rt_nr_total++;
	if (p->nr_cpus_allowed > 1)
		rt_rq->rt_nr_migratory++;

	update_rt_migration(rt_rq);
}

static void dec_rt_migration(struct sched_rt_entity *rt_se, struct rt_rq *rt_rq)
{
	struct task_struct *p;

	if (!rt_entity_is_task(rt_se))
		return;

	p = rt_task_of(rt_se);
	rt_rq = &rq_of_rt_rq(rt_rq)->rt;

	rt_rq->rt_nr_total--;
	if (p->nr_cpus_allowed > 1)
		rt_rq->rt_nr_migratory--;

	update_rt_migration(rt_rq);
}

static inline int has_pushable_tasks(struct rq *rq)
{
	return !plist_head_empty(&rq->rt.pushable_tasks);
}

static DEFINE_PER_CPU(struct callback_head, rt_push_head);
static DEFINE_PER_CPU(struct callback_head, rt_pull_head);

static void push_rt_tasks(struct rq *);
static void pull_rt_task(struct rq *);

static inline void queue_push_tasks(struct rq *rq)
{
	if (!has_pushable_tasks(rq))
		return;

	queue_balance_callback(rq, &per_cpu(rt_push_head, rq->cpu), push_rt_tasks);
}

static inline void queue_pull_task(struct rq *rq)
{
	queue_balance_callback(rq, &per_cpu(rt_pull_head, rq->cpu), pull_rt_task);
}

static void enqueue_pushable_task(struct rq *rq, struct task_struct *p)
{
	plist_del(&p->pushable_tasks, &rq->rt.pushable_tasks);
	plist_node_init(&p->pushable_tasks, p->prio);
	plist_add(&p->pushable_tasks, &rq->rt.pushable_tasks);

	/* Update the highest prio pushable task */
	if (p->prio < rq->rt.highest_prio.next)
		rq->rt.highest_prio.next = p->prio;
}

static void dequeue_pushable_task(struct rq *rq, struct task_struct *p)
{
	plist_del(&p->pushable_tasks, &rq->rt.pushable_tasks);

	/* Update the new highest prio pushable task */
	if (has_pushable_tasks(rq)) {
		p = plist_first_entry(&rq->rt.pushable_tasks,
				      struct task_struct, pushable_tasks);
		rq->rt.highest_prio.next = p->prio;
	} else
		rq->rt.highest_prio.next = MAX_RT_PRIO;
}

#else

static inline void enqueue_pushable_task(struct rq *rq, struct task_struct *p)
{
}

static inline void dequeue_pushable_task(struct rq *rq, struct task_struct *p)
{
}

static inline
void inc_rt_migration(struct sched_rt_entity *rt_se, struct rt_rq *rt_rq)
{
}

static inline
void dec_rt_migration(struct sched_rt_entity *rt_se, struct rt_rq *rt_rq)
{
}

static inline bool need_pull_rt_task(struct rq *rq, struct task_struct *prev)
{
	return false;
}

static inline void pull_rt_task(struct rq *this_rq)
{
}

static inline void queue_push_tasks(struct rq *rq)
{
}
#endif /* CONFIG_SMP */

static void enqueue_top_rt_rq(struct rt_rq *rt_rq);
static void dequeue_top_rt_rq(struct rt_rq *rt_rq);

static inline int on_rt_rq(struct sched_rt_entity *rt_se)
{
	return rt_se->on_rq;
}

#ifdef CONFIG_RT_GROUP_SCHED

static inline u64 sched_rt_runtime(struct rt_rq *rt_rq)
{
	if (!rt_rq->tg)
		return RUNTIME_INF;

	return rt_rq->rt_runtime;
}

static inline u64 sched_rt_period(struct rt_rq *rt_rq)
{
	return ktime_to_ns(rt_rq->tg->rt_bandwidth.rt_period);
}

typedef struct task_group *rt_rq_iter_t;

static inline struct task_group *next_task_group(struct task_group *tg)
{
	do {
		tg = list_entry_rcu(tg->list.next,
			typeof(struct task_group), list);
	} while (&tg->list != &task_groups && task_group_is_autogroup(tg));

	if (&tg->list == &task_groups)
		tg = NULL;

	return tg;
}

#define for_each_rt_rq(rt_rq, iter, rq)					\
	for (iter = container_of(&task_groups, typeof(*iter), list);	\
		(iter = next_task_group(iter)) &&			\
		(rt_rq = iter->rt_rq[cpu_of(rq)]);)

#define for_each_sched_rt_entity(rt_se) \
	for (; rt_se; rt_se = rt_se->parent)

static inline struct rt_rq *group_rt_rq(struct sched_rt_entity *rt_se)
{
	return rt_se->my_q;
}

static void enqueue_rt_entity(struct sched_rt_entity *rt_se, unsigned int flags);
static void dequeue_rt_entity(struct sched_rt_entity *rt_se, unsigned int flags);

static void sched_rt_rq_enqueue(struct rt_rq *rt_rq)
{
	struct task_struct *curr = rq_of_rt_rq(rt_rq)->curr;
	struct rq *rq = rq_of_rt_rq(rt_rq);
	struct sched_rt_entity *rt_se;

	int cpu = cpu_of(rq);

	rt_se = rt_rq->tg->rt_se[cpu];

	if (rt_rq->rt_nr_running) {
		if (!rt_se)
			enqueue_top_rt_rq(rt_rq);
		else if (!on_rt_rq(rt_se))
			enqueue_rt_entity(rt_se, 0);

		if (rt_rq->highest_prio.curr < curr->prio)
			resched_curr(rq);
	}
}

static void sched_rt_rq_dequeue(struct rt_rq *rt_rq)
{
	struct sched_rt_entity *rt_se;
	int cpu = cpu_of(rq_of_rt_rq(rt_rq));

	rt_se = rt_rq->tg->rt_se[cpu];

	if (!rt_se)
		dequeue_top_rt_rq(rt_rq);
	else if (on_rt_rq(rt_se))
		dequeue_rt_entity(rt_se, 0);
}

static inline int rt_rq_throttled(struct rt_rq *rt_rq)
{
	return rt_rq->rt_throttled && !rt_rq->rt_nr_boosted;
}

static int rt_se_boosted(struct sched_rt_entity *rt_se)
{
	struct rt_rq *rt_rq = group_rt_rq(rt_se);
	struct task_struct *p;

	if (rt_rq)
		return !!rt_rq->rt_nr_boosted;

	p = rt_task_of(rt_se);
	return p->prio != p->normal_prio;
}

#ifdef CONFIG_SMP
static inline const struct cpumask *sched_rt_period_mask(void)
{
	return this_rq()->rd->span;
}
#else
static inline const struct cpumask *sched_rt_period_mask(void)
{
	return cpu_online_mask;
}
#endif

static inline
struct rt_rq *sched_rt_period_rt_rq(struct rt_bandwidth *rt_b, int cpu)
{
	return container_of(rt_b, struct task_group, rt_bandwidth)->rt_rq[cpu];
}

static inline struct rt_bandwidth *sched_rt_bandwidth(struct rt_rq *rt_rq)
{
	return &rt_rq->tg->rt_bandwidth;
}

#else /* !CONFIG_RT_GROUP_SCHED */

static inline u64 sched_rt_runtime(struct rt_rq *rt_rq)
{
	return rt_rq->rt_runtime;
}

static inline u64 sched_rt_period(struct rt_rq *rt_rq)
{
	return ktime_to_ns(def_rt_bandwidth.rt_period);
}

typedef struct rt_rq *rt_rq_iter_t;

#define for_each_rt_rq(rt_rq, iter, rq) \
	for ((void) iter, rt_rq = &rq->rt; rt_rq; rt_rq = NULL)

#define for_each_sched_rt_entity(rt_se) \
	for (; rt_se; rt_se = NULL)

static inline struct rt_rq *group_rt_rq(struct sched_rt_entity *rt_se)
{
	return NULL;
}

static inline void sched_rt_rq_enqueue(struct rt_rq *rt_rq)
{
	struct rq *rq = rq_of_rt_rq(rt_rq);

	if (!rt_rq->rt_nr_running)
		return;

	enqueue_top_rt_rq(rt_rq);
	resched_curr(rq);
}

static inline void sched_rt_rq_dequeue(struct rt_rq *rt_rq)
{
	dequeue_top_rt_rq(rt_rq);
}

static inline int rt_rq_throttled(struct rt_rq *rt_rq)
{
	return rt_rq->rt_throttled;
}

static inline const struct cpumask *sched_rt_period_mask(void)
{
	return cpu_online_mask;
}

static inline
struct rt_rq *sched_rt_period_rt_rq(struct rt_bandwidth *rt_b, int cpu)
{
	return &cpu_rq(cpu)->rt;
}

static inline struct rt_bandwidth *sched_rt_bandwidth(struct rt_rq *rt_rq)
{
	return &def_rt_bandwidth;
}

#endif /* CONFIG_RT_GROUP_SCHED */

bool sched_rt_bandwidth_account(struct rt_rq *rt_rq)
{
	struct rt_bandwidth *rt_b = sched_rt_bandwidth(rt_rq);

	return (hrtimer_active(&rt_b->rt_period_timer) ||
		rt_rq->rt_time < rt_b->rt_runtime);
}

#ifdef CONFIG_SMP
/*
 * We ran out of runtime, see if we can borrow some from our neighbours.
 */
static void do_balance_runtime(struct rt_rq *rt_rq)
{
	struct rt_bandwidth *rt_b = sched_rt_bandwidth(rt_rq);
	struct root_domain *rd = rq_of_rt_rq(rt_rq)->rd;
	int i, weight;
	u64 rt_period;

	weight = cpumask_weight(rd->span);

	raw_spin_lock(&rt_b->rt_runtime_lock);
	rt_period = ktime_to_ns(rt_b->rt_period);
	for_each_cpu(i, rd->span) {
		struct rt_rq *iter = sched_rt_period_rt_rq(rt_b, i);
		s64 diff;

		if (iter == rt_rq)
			continue;

		raw_spin_lock(&iter->rt_runtime_lock);
		/*
		 * Either all rqs have inf runtime and there's nothing to steal
		 * or __disable_runtime() below sets a specific rq to inf to
		 * indicate its been disabled and disalow stealing.
		 */
		if (iter->rt_runtime == RUNTIME_INF)
			goto next;

		/*
		 * From runqueues with spare time, take 1/n part of their
		 * spare time, but no more than our period.
		 */
		diff = iter->rt_runtime - iter->rt_time;
		if (diff > 0) {
			diff = div_u64((u64)diff, weight);
			if (rt_rq->rt_runtime + diff > rt_period)
				diff = rt_period - rt_rq->rt_runtime;
			iter->rt_runtime -= diff;
			rt_rq->rt_runtime += diff;
			if (rt_rq->rt_runtime == rt_period) {
				raw_spin_unlock(&iter->rt_runtime_lock);
				break;
			}
		}
next:
		raw_spin_unlock(&iter->rt_runtime_lock);
	}
	raw_spin_unlock(&rt_b->rt_runtime_lock);
}

/*
 * Ensure this RQ takes back all the runtime it lend to its neighbours.
 */
static void __disable_runtime(struct rq *rq)
{
	struct root_domain *rd = rq->rd;
	rt_rq_iter_t iter;
	struct rt_rq *rt_rq;

	if (unlikely(!scheduler_running))
		return;

	for_each_rt_rq(rt_rq, iter, rq) {
		struct rt_bandwidth *rt_b = sched_rt_bandwidth(rt_rq);
		s64 want;
		int i;

		raw_spin_lock(&rt_b->rt_runtime_lock);
		raw_spin_lock(&rt_rq->rt_runtime_lock);
		/*
		 * Either we're all inf and nobody needs to borrow, or we're
		 * already disabled and thus have nothing to do, or we have
		 * exactly the right amount of runtime to take out.
		 */
		if (rt_rq->rt_runtime == RUNTIME_INF ||
				rt_rq->rt_runtime == rt_b->rt_runtime)
			goto balanced;
		raw_spin_unlock(&rt_rq->rt_runtime_lock);

		/*
		 * Calculate the difference between what we started out with
		 * and what we current have, that's the amount of runtime
		 * we lend and now have to reclaim.
		 */
		want = rt_b->rt_runtime - rt_rq->rt_runtime;

		/*
		 * Greedy reclaim, take back as much as we can.
		 */
		for_each_cpu(i, rd->span) {
			struct rt_rq *iter = sched_rt_period_rt_rq(rt_b, i);
			s64 diff;

			/*
			 * Can't reclaim from ourselves or disabled runqueues.
			 */
			if (iter == rt_rq || iter->rt_runtime == RUNTIME_INF)
				continue;

			raw_spin_lock(&iter->rt_runtime_lock);
			if (want > 0) {
				diff = min_t(s64, iter->rt_runtime, want);
				iter->rt_runtime -= diff;
				want -= diff;
			} else {
				iter->rt_runtime -= want;
				want -= want;
			}
			raw_spin_unlock(&iter->rt_runtime_lock);

			if (!want)
				break;
		}

		raw_spin_lock(&rt_rq->rt_runtime_lock);
		/*
		 * We cannot be left wanting - that would mean some runtime
		 * leaked out of the system.
		 */
		BUG_ON(want);
balanced:
		/*
		 * Disable all the borrow logic by pretending we have inf
		 * runtime - in which case borrowing doesn't make sense.
		 */
		rt_rq->rt_runtime = RUNTIME_INF;
		rt_rq->rt_throttled = 0;
		raw_spin_unlock(&rt_rq->rt_runtime_lock);
		raw_spin_unlock(&rt_b->rt_runtime_lock);

		/* Make rt_rq available for pick_next_task() */
		sched_rt_rq_enqueue(rt_rq);
	}
}

static void __enable_runtime(struct rq *rq)
{
	rt_rq_iter_t iter;
	struct rt_rq *rt_rq;

	if (unlikely(!scheduler_running))
		return;

	/*
	 * Reset each runqueue's bandwidth settings
	 */
	for_each_rt_rq(rt_rq, iter, rq) {
		struct rt_bandwidth *rt_b = sched_rt_bandwidth(rt_rq);

		raw_spin_lock(&rt_b->rt_runtime_lock);
		raw_spin_lock(&rt_rq->rt_runtime_lock);
		rt_rq->rt_runtime = rt_b->rt_runtime;
		rt_rq->rt_time = 0;
		rt_rq->rt_throttled = 0;
		raw_spin_unlock(&rt_rq->rt_runtime_lock);
		raw_spin_unlock(&rt_b->rt_runtime_lock);
	}
}

static void balance_runtime(struct rt_rq *rt_rq)
{
	if (!sched_feat(RT_RUNTIME_SHARE))
		return;

	if (rt_rq->rt_time > rt_rq->rt_runtime) {
		raw_spin_unlock(&rt_rq->rt_runtime_lock);
		do_balance_runtime(rt_rq);
		raw_spin_lock(&rt_rq->rt_runtime_lock);
	}
}
#else /* !CONFIG_SMP */
static inline void balance_runtime(struct rt_rq *rt_rq) {}
#endif /* CONFIG_SMP */

static int do_sched_rt_period_timer(struct rt_bandwidth *rt_b, int overrun)
{
	int i, idle = 1, throttled = 0;
	const struct cpumask *span;

	span = sched_rt_period_mask();
#ifdef CONFIG_RT_GROUP_SCHED
	/*
	 * FIXME: isolated CPUs should really leave the root task group,
	 * whether they are isolcpus or were isolated via cpusets, lest
	 * the timer run on a CPU which does not service all runqueues,
	 * potentially leaving other CPUs indefinitely throttled.  If
	 * isolation is really required, the user will turn the throttle
	 * off to kill the perturbations it causes anyway.  Meanwhile,
	 * this maintains functionality for boot and/or troubleshooting.
	 */
	if (rt_b == &root_task_group.rt_bandwidth)
		span = cpu_online_mask;
#endif
	for_each_cpu(i, span) {
		int enqueue = 0;
		struct rt_rq *rt_rq = sched_rt_period_rt_rq(rt_b, i);
		struct rq *rq = rq_of_rt_rq(rt_rq);

		raw_spin_lock(&rq->lock);
		if (rt_rq->rt_time) {
			u64 runtime;

			raw_spin_lock(&rt_rq->rt_runtime_lock);
			if (rt_rq->rt_throttled)
				balance_runtime(rt_rq);
			runtime = rt_rq->rt_runtime;
			rt_rq->rt_time -= min(rt_rq->rt_time, overrun*runtime);
			if (rt_rq->rt_throttled && rt_rq->rt_time < runtime) {
				rt_rq->rt_throttled = 0;
				enqueue = 1;

				/*
				 * When we're idle and a woken (rt) task is
				 * throttled check_preempt_curr() will set
				 * skip_update and the time between the wakeup
				 * and this unthrottle will get accounted as
				 * 'runtime'.
				 */
				if (rt_rq->rt_nr_running && rq->curr == rq->idle)
					rq_clock_skip_update(rq, false);
			}
			if (rt_rq->rt_time || rt_rq->rt_nr_running)
				idle = 0;
			raw_spin_unlock(&rt_rq->rt_runtime_lock);
		} else if (rt_rq->rt_nr_running) {
			idle = 0;
			if (!rt_rq_throttled(rt_rq))
				enqueue = 1;
		}
		if (rt_rq->rt_throttled)
			throttled = 1;

		if (enqueue)
			sched_rt_rq_enqueue(rt_rq);
		raw_spin_unlock(&rq->lock);
	}

	if (!throttled && (!rt_bandwidth_enabled() || rt_b->rt_runtime == RUNTIME_INF))
		return 1;

	return idle;
}

static inline int rt_se_prio(struct sched_rt_entity *rt_se)
{
#ifdef CONFIG_RT_GROUP_SCHED
	struct rt_rq *rt_rq = group_rt_rq(rt_se);

	if (rt_rq)
		return rt_rq->highest_prio.curr;
#endif

	return rt_task_of(rt_se)->prio;
}

static void dump_throttled_rt_tasks(struct rt_rq *rt_rq)
{
	struct rt_prio_array *array = &rt_rq->active;
	struct sched_rt_entity *rt_se;
	char buf[500];
	char *pos = buf;
	char *end = buf + sizeof(buf);
	int idx;

	pos += snprintf(pos, sizeof(buf),
		"sched: RT throttling activated for rt_rq %p (cpu %d)\n",
		rt_rq, cpu_of(rq_of_rt_rq(rt_rq)));

	if (bitmap_empty(array->bitmap, MAX_RT_PRIO))
		goto out;

	pos += snprintf(pos, end - pos, "potential CPU hogs:\n");
	idx = sched_find_first_bit(array->bitmap);
	while (idx < MAX_RT_PRIO) {
		list_for_each_entry(rt_se, array->queue + idx, run_list) {
			struct task_struct *p;

			if (!rt_entity_is_task(rt_se))
				continue;

			p = rt_task_of(rt_se);
			if (pos < end)
				pos += snprintf(pos, end - pos, "\t%s (%d)\n",
					p->comm, p->pid);
		}
		idx = find_next_bit(array->bitmap, MAX_RT_PRIO, idx + 1);
	}
out:
#ifdef CONFIG_PANIC_ON_RT_THROTTLING
	/*
	 * Use pr_err() in the BUG() case since printk_sched() will
	 * not get flushed and deadlock is not a concern.
	 */
	pr_err("%s", buf);
	BUG();
#else
	printk_deferred("%s", buf);
#endif
}

static int sched_rt_runtime_exceeded(struct rt_rq *rt_rq)
{
	u64 runtime = sched_rt_runtime(rt_rq);

	if (rt_rq->rt_throttled)
		return rt_rq_throttled(rt_rq);

	if (runtime >= sched_rt_period(rt_rq))
		return 0;

	balance_runtime(rt_rq);
	runtime = sched_rt_runtime(rt_rq);
	if (runtime == RUNTIME_INF)
		return 0;

	if (rt_rq->rt_time > runtime) {
		struct rt_bandwidth *rt_b = sched_rt_bandwidth(rt_rq);

		/*
		 * Don't actually throttle groups that have no runtime assigned
		 * but accrue some time due to boosting.
		 */
		if (likely(rt_b->rt_runtime)) {
			static bool once = false;

			rt_rq->rt_throttled = 1;

			if (!once) {
				once = true;
				dump_throttled_rt_tasks(rt_rq);
			}
		} else {
			/*
			 * In case we did anyway, make it go away,
			 * replenishment is a joke, since it will replenish us
			 * with exactly 0 ns.
			 */
			rt_rq->rt_time = 0;
		}

		if (rt_rq_throttled(rt_rq)) {
			sched_rt_rq_dequeue(rt_rq);
			return 1;
		}
	}

	return 0;
}

/*
 * Update the current task's runtime statistics. Skip current tasks that
 * are not in our scheduling class.
 */
static void update_curr_rt(struct rq *rq)
{
	struct task_struct *curr = rq->curr;
	struct sched_rt_entity *rt_se = &curr->rt;
	u64 delta_exec;

	if (curr->sched_class != &rt_sched_class)
		return;

	delta_exec = rq_clock_task(rq) - curr->se.exec_start;
	if (unlikely((s64)delta_exec <= 0))
		return;

	/* Kick cpufreq (see the comment in kernel/sched/sched.h). */
	cpufreq_update_this_cpu(rq, SCHED_CPUFREQ_RT);

	schedstat_set(curr->se.statistics.exec_max,
		      max(curr->se.statistics.exec_max, delta_exec));

	curr->se.sum_exec_runtime += delta_exec;
	account_group_exec_runtime(curr, delta_exec);

	curr->se.exec_start = rq_clock_task(rq);
	cpuacct_charge(curr, delta_exec);

	sched_rt_avg_update(rq, delta_exec);

	if (!rt_bandwidth_enabled())
		return;

	for_each_sched_rt_entity(rt_se) {
		struct rt_rq *rt_rq = rt_rq_of_se(rt_se);

		if (sched_rt_runtime(rt_rq) != RUNTIME_INF) {
			raw_spin_lock(&rt_rq->rt_runtime_lock);
			rt_rq->rt_time += delta_exec;
			if (sched_rt_runtime_exceeded(rt_rq))
				resched_curr(rq);
			raw_spin_unlock(&rt_rq->rt_runtime_lock);
		}
	}
}

static void
dequeue_top_rt_rq(struct rt_rq *rt_rq)
{
	struct rq *rq = rq_of_rt_rq(rt_rq);

	BUG_ON(&rq->rt != rt_rq);

	if (!rt_rq->rt_queued)
		return;

	BUG_ON(!rq->nr_running);

	sub_nr_running(rq, rt_rq->rt_nr_running);
	rt_rq->rt_queued = 0;
}

static void
enqueue_top_rt_rq(struct rt_rq *rt_rq)
{
	struct rq *rq = rq_of_rt_rq(rt_rq);

	BUG_ON(&rq->rt != rt_rq);

	if (rt_rq->rt_queued)
		return;
	if (rt_rq_throttled(rt_rq) || !rt_rq->rt_nr_running)
		return;

	add_nr_running(rq, rt_rq->rt_nr_running);
	rt_rq->rt_queued = 1;
}

#if defined CONFIG_SMP

static void
inc_rt_prio_smp(struct rt_rq *rt_rq, int prio, int prev_prio)
{
	struct rq *rq = rq_of_rt_rq(rt_rq);

#ifdef CONFIG_RT_GROUP_SCHED
	/*
	 * Change rq's cpupri only if rt_rq is the top queue.
	 */
	if (&rq->rt != rt_rq)
		return;
#endif
	if (rq->online && prio < prev_prio)
		cpupri_set(&rq->rd->cpupri, rq->cpu, prio);
}

static void
dec_rt_prio_smp(struct rt_rq *rt_rq, int prio, int prev_prio)
{
	struct rq *rq = rq_of_rt_rq(rt_rq);

#ifdef CONFIG_RT_GROUP_SCHED
	/*
	 * Change rq's cpupri only if rt_rq is the top queue.
	 */
	if (&rq->rt != rt_rq)
		return;
#endif
	if (rq->online && rt_rq->highest_prio.curr != prev_prio)
		cpupri_set(&rq->rd->cpupri, rq->cpu, rt_rq->highest_prio.curr);
}

#else /* CONFIG_SMP */

static inline
void inc_rt_prio_smp(struct rt_rq *rt_rq, int prio, int prev_prio) {}
static inline
void dec_rt_prio_smp(struct rt_rq *rt_rq, int prio, int prev_prio) {}

#endif /* CONFIG_SMP */

#if defined CONFIG_SMP || defined CONFIG_RT_GROUP_SCHED
static void
inc_rt_prio(struct rt_rq *rt_rq, int prio)
{
	int prev_prio = rt_rq->highest_prio.curr;

	if (prio < prev_prio)
		rt_rq->highest_prio.curr = prio;

	inc_rt_prio_smp(rt_rq, prio, prev_prio);
}

static void
dec_rt_prio(struct rt_rq *rt_rq, int prio)
{
	int prev_prio = rt_rq->highest_prio.curr;

	if (rt_rq->rt_nr_running) {

		WARN_ON(prio < prev_prio);

		/*
		 * This may have been our highest task, and therefore
		 * we may have some recomputation to do
		 */
		if (prio == prev_prio) {
			struct rt_prio_array *array = &rt_rq->active;

			rt_rq->highest_prio.curr =
				sched_find_first_bit(array->bitmap);
		}

	} else
		rt_rq->highest_prio.curr = MAX_RT_PRIO;

	dec_rt_prio_smp(rt_rq, prio, prev_prio);
}

#else

static inline void inc_rt_prio(struct rt_rq *rt_rq, int prio) {}
static inline void dec_rt_prio(struct rt_rq *rt_rq, int prio) {}

#endif /* CONFIG_SMP || CONFIG_RT_GROUP_SCHED */

#ifdef CONFIG_RT_GROUP_SCHED

static void
inc_rt_group(struct sched_rt_entity *rt_se, struct rt_rq *rt_rq)
{
	if (rt_se_boosted(rt_se))
		rt_rq->rt_nr_boosted++;

	if (rt_rq->tg)
		start_rt_bandwidth(&rt_rq->tg->rt_bandwidth);
}

static void
dec_rt_group(struct sched_rt_entity *rt_se, struct rt_rq *rt_rq)
{
	if (rt_se_boosted(rt_se))
		rt_rq->rt_nr_boosted--;

	WARN_ON(!rt_rq->rt_nr_running && rt_rq->rt_nr_boosted);
}

#else /* CONFIG_RT_GROUP_SCHED */

static void
inc_rt_group(struct sched_rt_entity *rt_se, struct rt_rq *rt_rq)
{
	start_rt_bandwidth(&def_rt_bandwidth);
}

static inline
void dec_rt_group(struct sched_rt_entity *rt_se, struct rt_rq *rt_rq) {}

#endif /* CONFIG_RT_GROUP_SCHED */

#ifdef CONFIG_SCHED_HMP

static void
inc_hmp_sched_stats_rt(struct rq *rq, struct task_struct *p)
{
	inc_cumulative_runnable_avg(&rq->hmp_stats, p);
}

static void
dec_hmp_sched_stats_rt(struct rq *rq, struct task_struct *p)
{
	dec_cumulative_runnable_avg(&rq->hmp_stats, p);
}

static void
fixup_hmp_sched_stats_rt(struct rq *rq, struct task_struct *p,
			 u32 new_task_load, u32 new_pred_demand)
{
	s64 task_load_delta = (s64)new_task_load - task_load(p);
	s64 pred_demand_delta = PRED_DEMAND_DELTA;

	fixup_cumulative_runnable_avg(&rq->hmp_stats, p, task_load_delta,
				      pred_demand_delta);
}

#else	/* CONFIG_SCHED_HMP */

static inline void
inc_hmp_sched_stats_rt(struct rq *rq, struct task_struct *p) { }

static inline void
dec_hmp_sched_stats_rt(struct rq *rq, struct task_struct *p) { }

#endif	/* CONFIG_SCHED_HMP */

static inline
unsigned int rt_se_nr_running(struct sched_rt_entity *rt_se)
{
	struct rt_rq *group_rq = group_rt_rq(rt_se);

	if (group_rq)
		return group_rq->rt_nr_running;
	else
		return 1;
}

static inline
void inc_rt_tasks(struct sched_rt_entity *rt_se, struct rt_rq *rt_rq)
{
	int prio = rt_se_prio(rt_se);

	WARN_ON(!rt_prio(prio));
	rt_rq->rt_nr_running += rt_se_nr_running(rt_se);

	inc_rt_prio(rt_rq, prio);
	inc_rt_migration(rt_se, rt_rq);
	inc_rt_group(rt_se, rt_rq);
}

static inline
void dec_rt_tasks(struct sched_rt_entity *rt_se, struct rt_rq *rt_rq)
{
	WARN_ON(!rt_prio(rt_se_prio(rt_se)));
	WARN_ON(!rt_rq->rt_nr_running);
	rt_rq->rt_nr_running -= rt_se_nr_running(rt_se);

	dec_rt_prio(rt_rq, rt_se_prio(rt_se));
	dec_rt_migration(rt_se, rt_rq);
	dec_rt_group(rt_se, rt_rq);
}

/*
 * Change rt_se->run_list location unless SAVE && !MOVE
 *
 * assumes ENQUEUE/DEQUEUE flags match
 */
static inline bool move_entity(unsigned int flags)
{
	if ((flags & (DEQUEUE_SAVE | DEQUEUE_MOVE)) == DEQUEUE_SAVE)
		return false;

	return true;
}

static void __delist_rt_entity(struct sched_rt_entity *rt_se, struct rt_prio_array *array)
{
	list_del_init(&rt_se->run_list);

	if (list_empty(array->queue + rt_se_prio(rt_se)))
		__clear_bit(rt_se_prio(rt_se), array->bitmap);

	rt_se->on_list = 0;
}

static void __enqueue_rt_entity(struct sched_rt_entity *rt_se, unsigned int flags)
{
	struct rt_rq *rt_rq = rt_rq_of_se(rt_se);
	struct rt_prio_array *array = &rt_rq->active;
	struct rt_rq *group_rq = group_rt_rq(rt_se);
	struct list_head *queue = array->queue + rt_se_prio(rt_se);

	/*
	 * Don't enqueue the group if its throttled, or when empty.
	 * The latter is a consequence of the former when a child group
	 * get throttled and the current group doesn't have any other
	 * active members.
	 */
	if (group_rq && (rt_rq_throttled(group_rq) || !group_rq->rt_nr_running)) {
		if (rt_se->on_list)
			__delist_rt_entity(rt_se, array);
		return;
	}

	if (move_entity(flags)) {
		WARN_ON_ONCE(rt_se->on_list);
		if (flags & ENQUEUE_HEAD)
			list_add(&rt_se->run_list, queue);
		else
			list_add_tail(&rt_se->run_list, queue);

		__set_bit(rt_se_prio(rt_se), array->bitmap);
		rt_se->on_list = 1;
	}
	rt_se->on_rq = 1;

	inc_rt_tasks(rt_se, rt_rq);
}

static void __dequeue_rt_entity(struct sched_rt_entity *rt_se, unsigned int flags)
{
	struct rt_rq *rt_rq = rt_rq_of_se(rt_se);
	struct rt_prio_array *array = &rt_rq->active;

	if (move_entity(flags)) {
		WARN_ON_ONCE(!rt_se->on_list);
		__delist_rt_entity(rt_se, array);
	}
	rt_se->on_rq = 0;

	dec_rt_tasks(rt_se, rt_rq);
}

/*
 * Because the prio of an upper entry depends on the lower
 * entries, we must remove entries top - down.
 */
static void dequeue_rt_stack(struct sched_rt_entity *rt_se, unsigned int flags)
{
	struct sched_rt_entity *back = NULL;

	for_each_sched_rt_entity(rt_se) {
		rt_se->back = back;
		back = rt_se;
	}

	dequeue_top_rt_rq(rt_rq_of_se(back));

	for (rt_se = back; rt_se; rt_se = rt_se->back) {
		if (on_rt_rq(rt_se))
			__dequeue_rt_entity(rt_se, flags);
	}
}

static void enqueue_rt_entity(struct sched_rt_entity *rt_se, unsigned int flags)
{
	struct rq *rq = rq_of_rt_se(rt_se);

	dequeue_rt_stack(rt_se, flags);
	for_each_sched_rt_entity(rt_se)
		__enqueue_rt_entity(rt_se, flags);
	enqueue_top_rt_rq(&rq->rt);
}

static void dequeue_rt_entity(struct sched_rt_entity *rt_se, unsigned int flags)
{
	struct rq *rq = rq_of_rt_se(rt_se);

	dequeue_rt_stack(rt_se, flags);

	for_each_sched_rt_entity(rt_se) {
		struct rt_rq *rt_rq = group_rt_rq(rt_se);

		if (rt_rq && rt_rq->rt_nr_running)
			__enqueue_rt_entity(rt_se, flags);
	}
	enqueue_top_rt_rq(&rq->rt);
}

/*
 * Adding/removing a task to/from a priority array:
 */
static void
enqueue_task_rt(struct rq *rq, struct task_struct *p, int flags)
{
	struct sched_rt_entity *rt_se = &p->rt;

	if (flags & ENQUEUE_WAKEUP)
		rt_se->timeout = 0;

	enqueue_rt_entity(rt_se, flags);
	inc_hmp_sched_stats_rt(rq, p);

	if (!task_current(rq, p) && p->nr_cpus_allowed > 1)
		enqueue_pushable_task(rq, p);

	schedtune_enqueue_task(p, cpu_of(rq));
}

static void dequeue_task_rt(struct rq *rq, struct task_struct *p, int flags)
{
	struct sched_rt_entity *rt_se = &p->rt;

	update_curr_rt(rq);
	dequeue_rt_entity(rt_se, flags);
	dec_hmp_sched_stats_rt(rq, p);

	dequeue_pushable_task(rq, p);
	schedtune_dequeue_task(p, cpu_of(rq));
}

/*
 * Put task to the head or the end of the run list without the overhead of
 * dequeue followed by enqueue.
 */
static void
requeue_rt_entity(struct rt_rq *rt_rq, struct sched_rt_entity *rt_se, int head)
{
	if (on_rt_rq(rt_se)) {
		struct rt_prio_array *array = &rt_rq->active;
		struct list_head *queue = array->queue + rt_se_prio(rt_se);

		if (head)
			list_move(&rt_se->run_list, queue);
		else
			list_move_tail(&rt_se->run_list, queue);
	}
}

static void requeue_task_rt(struct rq *rq, struct task_struct *p, int head)
{
	struct sched_rt_entity *rt_se = &p->rt;
	struct rt_rq *rt_rq;

	for_each_sched_rt_entity(rt_se) {
		rt_rq = rt_rq_of_se(rt_se);
		requeue_rt_entity(rt_rq, rt_se, head);
	}
}

static void yield_task_rt(struct rq *rq)
{
	requeue_task_rt(rq, rq->curr, 0);
}

#ifdef CONFIG_SMP
static int find_lowest_rq(struct task_struct *task);

#ifdef CONFIG_SCHED_HMP
static int
select_task_rq_rt_hmp(struct task_struct *p, int cpu, int sd_flag, int flags)
{
	int target;

	rcu_read_lock();
	target = find_lowest_rq(p);
	if (target != -1)
		cpu = target;
	rcu_read_unlock();

	return cpu;
}
#endif

/*
 * Return whether the task on the given cpu is currently non-preemptible
 * while handling a potentially long softint, or if the task is likely
 * to block preemptions soon because it is a ksoftirq thread that is
 * handling slow softints.
 */
bool
task_may_not_preempt(struct task_struct *task, int cpu)
{
	__u32 softirqs = per_cpu(active_softirqs, cpu) |
			 __IRQ_STAT(cpu, __softirq_pending);
	struct task_struct *cpu_ksoftirqd = per_cpu(ksoftirqd, cpu);

	return ((softirqs & LONG_SOFTIRQ_MASK) &&
		(task == cpu_ksoftirqd ||
		 task_thread_info(task)->preempt_count & SOFTIRQ_MASK));
}

static int
select_task_rq_rt(struct task_struct *p, int cpu, int sd_flag, int flags,
		  int sibling_count_hint)
{
	struct task_struct *curr;
	struct rq *rq;
	bool may_not_preempt;

#ifdef CONFIG_SCHED_HMP
	return select_task_rq_rt_hmp(p, cpu, sd_flag, flags);
#endif

	/* For anything but wake ups, just return the task_cpu */
	if (sd_flag != SD_BALANCE_WAKE && sd_flag != SD_BALANCE_FORK)
		goto out;

	rq = cpu_rq(cpu);

	rcu_read_lock();
	curr = READ_ONCE(rq->curr); /* unlocked access */

	/*
	 * If the current task on @p's runqueue is a softirq task,
	 * it may run without preemption for a time that is
	 * ill-suited for a waiting RT task. Therefore, try to
	 * wake this RT task on another runqueue.
	 *
	 * Also, if the current task on @p's runqueue is an RT task, then
	 * it may run without preemption for a time that is
	 * ill-suited for a waiting RT task. Therefore, try to
	 * wake this RT task on another runqueue.
	 *
	 * Also, if the current task on @p's runqueue is an RT task, then
	 * try to see if we can wake this RT task up on another
	 * runqueue. Otherwise simply start this RT task
	 * on its current runqueue.
	 *
	 * We want to avoid overloading runqueues. If the woken
	 * task is a higher priority, then it will stay on this CPU
	 * and the lower prio task should be moved to another CPU.
	 * Even though this will probably make the lower prio task
	 * lose its cache, we do not want to bounce a higher task
	 * around just because it gave up its CPU, perhaps for a
	 * lock?
	 *
	 * For equal prio tasks, we just let the scheduler sort it out.
	 *
	 * Otherwise, just let it ride on the affined RQ and the
	 * post-schedule router will push the preempted task away
	 *
	 * This test is optimistic, if we get it wrong the load-balancer
	 * will have to sort it out.
	 */
	may_not_preempt = task_may_not_preempt(curr, cpu);
	if (may_not_preempt ||
	    (unlikely(rt_task(curr)) &&
	    (curr->nr_cpus_allowed < 2 ||
	     curr->prio <= p->prio))) {
		int target = find_lowest_rq(p);

		/*
		 * If cpu is non-preemptible, prefer remote cpu
		 * even if it's running a higher-prio task.
		 * Otherwise: Don't bother moving it if the
		 * destination CPU is not running a lower priority task.
		 */
		if (target != -1 &&
		   (may_not_preempt ||
		    p->prio < cpu_rq(target)->rt.highest_prio.curr))
			cpu = target;
	}
	rcu_read_unlock();

out:
	return cpu;
}

static void check_preempt_equal_prio(struct rq *rq, struct task_struct *p)
{
	/*
	 * Current can't be migrated, useless to reschedule,
	 * let's hope p can move out.
	 */
	if (rq->curr->nr_cpus_allowed == 1 ||
	    !cpupri_find(&rq->rd->cpupri, rq->curr, NULL))
		return;

	/*
	 * p is migratable, so let's not schedule it and
	 * see if it is pushed or pulled somewhere else.
	 */
	if (p->nr_cpus_allowed != 1
	    && cpupri_find(&rq->rd->cpupri, p, NULL))
		return;

	/*
	 * There appears to be other cpus that can accept
	 * current and none to run 'p', so lets reschedule
	 * to try and push current away:
	 */
	requeue_task_rt(rq, p, 1);
	resched_curr(rq);
}

#endif /* CONFIG_SMP */

/*
 * Preempt the current task with a newly woken task if needed:
 */
static void check_preempt_curr_rt(struct rq *rq, struct task_struct *p, int flags)
{
	if (p->prio < rq->curr->prio) {
		resched_curr(rq);
		return;
	}

#ifdef CONFIG_SMP
	/*
	 * If:
	 *
	 * - the newly woken task is of equal priority to the current task
	 * - the newly woken task is non-migratable while current is migratable
	 * - current will be preempted on the next reschedule
	 *
	 * we should check to see if current can readily move to a different
	 * cpu.  If so, we will reschedule to allow the push logic to try
	 * to move current somewhere else, making room for our non-migratable
	 * task.
	 */
	if (p->prio == rq->curr->prio && !test_tsk_need_resched(rq->curr))
		check_preempt_equal_prio(rq, p);
#endif
}

<<<<<<< HEAD
#if defined(CONFIG_SMP) && defined(CONFIG_CPU_FREQ_GOV_SCHED)
static void sched_rt_update_capacity_req(struct rq *rq)
{
	u64 total, used, age_stamp, avg;
	s64 delta;

	if (!sched_freq())
		return;

	sched_avg_update(rq);
	/*
	 * Since we're reading these variables without serialization make sure
	 * we read them once before doing sanity checks on them.
	 */
	age_stamp = READ_ONCE(rq->age_stamp);
	avg = READ_ONCE(rq->rt_avg);
	delta = rq_clock(rq) - age_stamp;

	if (unlikely(delta < 0))
		delta = 0;

	total = sched_avg_period() + delta;

	used = div_u64(avg, total);
	if (unlikely(used > SCHED_CAPACITY_SCALE))
		used = SCHED_CAPACITY_SCALE;

	set_rt_cpu_capacity(rq->cpu, 1, (unsigned long)(used));
}
#else
static inline void sched_rt_update_capacity_req(struct rq *rq)
{ }

#endif

=======
>>>>>>> 46d256da
static struct sched_rt_entity *pick_next_rt_entity(struct rq *rq,
						   struct rt_rq *rt_rq)
{
	struct rt_prio_array *array = &rt_rq->active;
	struct sched_rt_entity *next = NULL;
	struct list_head *queue;
	int idx;

	idx = sched_find_first_bit(array->bitmap);
	BUG_ON(idx >= MAX_RT_PRIO);

	queue = array->queue + idx;
	next = list_entry(queue->next, struct sched_rt_entity, run_list);

	return next;
}

static struct task_struct *_pick_next_task_rt(struct rq *rq)
{
	struct sched_rt_entity *rt_se;
	struct task_struct *p;
	struct rt_rq *rt_rq  = &rq->rt;

	do {
		rt_se = pick_next_rt_entity(rq, rt_rq);
		BUG_ON(!rt_se);
		rt_rq = group_rt_rq(rt_se);
	} while (rt_rq);

	p = rt_task_of(rt_se);
	p->se.exec_start = rq_clock_task(rq);

	return p;
}

static struct task_struct *
pick_next_task_rt(struct rq *rq, struct task_struct *prev)
{
	struct task_struct *p;
	struct rt_rq *rt_rq = &rq->rt;

	if (need_pull_rt_task(rq, prev)) {
		/*
		 * This is OK, because current is on_cpu, which avoids it being
		 * picked for load-balance and preemption/IRQs are still
		 * disabled avoiding further scheduler activity on it and we're
		 * being very careful to re-start the picking loop.
		 */
		lockdep_unpin_lock(&rq->lock);
		pull_rt_task(rq);
		lockdep_pin_lock(&rq->lock);
		/*
		 * pull_rt_task() can drop (and re-acquire) rq->lock; this
		 * means a dl or stop task can slip in, in which case we need
		 * to re-start task selection.
		 */
		if (unlikely((rq->stop && task_on_rq_queued(rq->stop)) ||
			     rq->dl.dl_nr_running))
			return RETRY_TASK;
	}

	/*
	 * We may dequeue prev's rt_rq in put_prev_task().
	 * So, we update time before rt_nr_running check.
	 */
	if (prev->sched_class == &rt_sched_class)
		update_curr_rt(rq);

	if (!rt_rq->rt_queued)
		return NULL;

	put_prev_task(rq, prev);

	p = _pick_next_task_rt(rq);

	/* The running task is never eligible for pushing */
	dequeue_pushable_task(rq, p);

	queue_push_tasks(rq);

	return p;
}

static void put_prev_task_rt(struct rq *rq, struct task_struct *p)
{
	update_curr_rt(rq);

	/*
	 * The previous task needs to be made eligible for pushing
	 * if it is still active
	 */
	if (on_rt_rq(&p->rt) && p->nr_cpus_allowed > 1)
		enqueue_pushable_task(rq, p);
}

#ifdef CONFIG_SMP

/* Only try algorithms three times */
#define RT_MAX_TRIES 3

static int pick_rt_task(struct rq *rq, struct task_struct *p, int cpu)
{
	if (!task_running(rq, p) &&
	    cpumask_test_cpu(cpu, tsk_cpus_allowed(p)))
		return 1;
	return 0;
}

/*
 * Return the highest pushable rq's task, which is suitable to be executed
 * on the cpu, NULL otherwise
 */
static struct task_struct *pick_highest_pushable_task(struct rq *rq, int cpu)
{
	struct plist_head *head = &rq->rt.pushable_tasks;
	struct task_struct *p;

	if (!has_pushable_tasks(rq))
		return NULL;

	plist_for_each_entry(p, head, pushable_tasks) {
		if (pick_rt_task(rq, p, cpu))
			return p;
	}

	return NULL;
}

static DEFINE_PER_CPU(cpumask_var_t, local_cpu_mask);

#ifdef CONFIG_SCHED_HMP

static int find_lowest_rq_hmp(struct task_struct *task)
{
	struct cpumask *lowest_mask = *this_cpu_ptr(&local_cpu_mask);
	struct cpumask candidate_mask = CPU_MASK_NONE;
	struct sched_cluster *cluster;
	int best_cpu = -1;
	int prev_cpu = task_cpu(task);
	u64 cpu_load, min_load = ULLONG_MAX;
	int i;
	int restrict_cluster;
	int boost_on_big;
	int pack_task, wakeup_latency, least_wakeup_latency = INT_MAX;

	boost_on_big = sched_boost() == FULL_THROTTLE_BOOST &&
			sched_boost_policy() == SCHED_BOOST_ON_BIG;

	restrict_cluster = sysctl_sched_restrict_cluster_spill;

	/* Make sure the mask is initialized first */
	if (unlikely(!lowest_mask))
		return best_cpu;

	if (task->nr_cpus_allowed == 1)
		return best_cpu; /* No other targets possible */

	if (!cpupri_find(&task_rq(task)->rd->cpupri, task, lowest_mask))
		return best_cpu; /* No targets found */

	pack_task = is_short_burst_task(task);

	/*
	 * At this point we have built a mask of cpus representing the
	 * lowest priority tasks in the system.  Now we want to elect
	 * the best one based on our affinity and topology.
	 */

retry:
	for_each_sched_cluster(cluster) {
		if (boost_on_big && cluster->capacity != max_possible_capacity)
			continue;

		cpumask_and(&candidate_mask, &cluster->cpus, lowest_mask);
		cpumask_andnot(&candidate_mask, &candidate_mask,
			       cpu_isolated_mask);
		/*
		 * When placement boost is active, if there is no eligible CPU
		 * in the highest capacity cluster, we fallback to the other
		 * clusters. So clear the CPUs of the traversed cluster from
		 * the lowest_mask.
		 */
		if (unlikely(boost_on_big))
			cpumask_andnot(lowest_mask, lowest_mask,
				       &cluster->cpus);

		if (cpumask_empty(&candidate_mask))
			continue;

		for_each_cpu(i, &candidate_mask) {
			if (sched_cpu_high_irqload(i))
				continue;

			cpu_load = cpu_rq(i)->hmp_stats.cumulative_runnable_avg;
			if (!restrict_cluster)
				cpu_load = scale_load_to_cpu(cpu_load, i);

			if (pack_task) {
				wakeup_latency = cpu_rq(i)->wakeup_latency;

				if (wakeup_latency > least_wakeup_latency)
					continue;

				if (wakeup_latency < least_wakeup_latency) {
					least_wakeup_latency = wakeup_latency;
					min_load = cpu_load;
					best_cpu = i;
					continue;
				}
			}

			if (cpu_load < min_load ||
				(cpu_load == min_load &&
				(i == prev_cpu || (best_cpu != prev_cpu &&
				cpus_share_cache(prev_cpu, i))))) {
				min_load = cpu_load;
				best_cpu = i;
			}
		}

		if (restrict_cluster && best_cpu != -1)
			break;
	}

	if (unlikely(boost_on_big && best_cpu == -1)) {
		boost_on_big = 0;
		goto retry;
	}

	return best_cpu;
}
#endif	/* CONFIG_SCHED_HMP */

static int find_lowest_rq(struct task_struct *task)
{
	struct sched_domain *sd;
	struct cpumask *lowest_mask = this_cpu_cpumask_var_ptr(local_cpu_mask);
	int this_cpu = smp_processor_id();
	int cpu      = task_cpu(task);

#ifdef CONFIG_SCHED_HMP
	return find_lowest_rq_hmp(task);
#endif

	/* Make sure the mask is initialized first */
	if (unlikely(!lowest_mask))
		return -1;

	if (task->nr_cpus_allowed == 1)
		return -1; /* No other targets possible */

	if (!cpupri_find(&task_rq(task)->rd->cpupri, task, lowest_mask))
		return -1; /* No targets found */

	/*
	 * At this point we have built a mask of cpus representing the
	 * lowest priority tasks in the system.  Now we want to elect
	 * the best one based on our affinity and topology.
	 *
	 * We prioritize the last cpu that the task executed on since
	 * it is most likely cache-hot in that location.
	 */
	if (cpumask_test_cpu(cpu, lowest_mask))
		return cpu;

	/*
	 * Otherwise, we consult the sched_domains span maps to figure
	 * out which cpu is logically closest to our hot cache data.
	 */
	if (!cpumask_test_cpu(this_cpu, lowest_mask))
		this_cpu = -1; /* Skip this_cpu opt if not among lowest */

	rcu_read_lock();
	for_each_domain(cpu, sd) {
		if (sd->flags & SD_WAKE_AFFINE) {
			int best_cpu;

			/*
			 * "this_cpu" is cheaper to preempt than a
			 * remote processor.
			 */
			if (this_cpu != -1 &&
			    cpumask_test_cpu(this_cpu, sched_domain_span(sd))) {
				rcu_read_unlock();
				return this_cpu;
			}

			best_cpu = cpumask_first_and(lowest_mask,
						     sched_domain_span(sd));
			if (best_cpu < nr_cpu_ids) {
				rcu_read_unlock();
				return best_cpu;
			}
		}
	}
	rcu_read_unlock();

	/*
	 * And finally, if there were no matches within the domains
	 * just give the caller *something* to work with from the compatible
	 * locations.
	 */
	if (this_cpu != -1)
		return this_cpu;

	cpu = cpumask_any(lowest_mask);
	if (cpu < nr_cpu_ids)
		return cpu;
	return -1;
}

/* Will lock the rq it finds */
static struct rq *find_lock_lowest_rq(struct task_struct *task, struct rq *rq)
{
	struct rq *lowest_rq = NULL;
	int tries;
	int cpu;

	for (tries = 0; tries < RT_MAX_TRIES; tries++) {
		cpu = find_lowest_rq(task);

		if ((cpu == -1) || (cpu == rq->cpu))
			break;

		lowest_rq = cpu_rq(cpu);

		if (lowest_rq->rt.highest_prio.curr <= task->prio) {
			/*
			 * Target rq has tasks of equal or higher priority,
			 * retrying does not release any lock and is unlikely
			 * to yield a different result.
			 */
			lowest_rq = NULL;
			break;
		}

		/* if the prio of this runqueue changed, try again */
		if (double_lock_balance(rq, lowest_rq)) {
			/*
			 * We had to unlock the run queue. In
			 * the mean time, task could have
			 * migrated already or had its affinity changed.
			 * Also make sure that it wasn't scheduled on its rq.
			 */
			if (unlikely(task_rq(task) != rq ||
				     !cpumask_test_cpu(lowest_rq->cpu,
						       tsk_cpus_allowed(task)) ||
				     task_running(rq, task) ||
				     !task_on_rq_queued(task))) {

				double_unlock_balance(rq, lowest_rq);
				lowest_rq = NULL;
				break;
			}
		}

		/* If this rq is still suitable use it. */
		if (lowest_rq->rt.highest_prio.curr > task->prio)
			break;

		/* try again */
		double_unlock_balance(rq, lowest_rq);
		lowest_rq = NULL;
	}

	return lowest_rq;
}

static struct task_struct *pick_next_pushable_task(struct rq *rq)
{
	struct task_struct *p;

	if (!has_pushable_tasks(rq))
		return NULL;

	p = plist_first_entry(&rq->rt.pushable_tasks,
			      struct task_struct, pushable_tasks);

	BUG_ON(rq->cpu != task_cpu(p));
	BUG_ON(task_current(rq, p));
	BUG_ON(p->nr_cpus_allowed <= 1);

	BUG_ON(!task_on_rq_queued(p));
	BUG_ON(!rt_task(p));

	return p;
}

/*
 * If the current CPU has more than one RT task, see if the non
 * running task can migrate over to a CPU that is running a task
 * of lesser priority.
 */
static int push_rt_task(struct rq *rq)
{
	struct task_struct *next_task;
	struct rq *lowest_rq;
	int ret = 0;

	if (!rq->rt.overloaded)
		return 0;

	next_task = pick_next_pushable_task(rq);
	if (!next_task)
		return 0;

retry:
	if (unlikely(next_task == rq->curr)) {
		WARN_ON(1);
		return 0;
	}

	/*
	 * It's possible that the next_task slipped in of
	 * higher priority than current. If that's the case
	 * just reschedule current.
	 */
	if (unlikely(next_task->prio < rq->curr->prio)) {
		resched_curr(rq);
		return 0;
	}

	/* We might release rq lock */
	get_task_struct(next_task);

	/* find_lock_lowest_rq locks the rq if found */
	lowest_rq = find_lock_lowest_rq(next_task, rq);
	if (!lowest_rq) {
		struct task_struct *task;
		/*
		 * find_lock_lowest_rq releases rq->lock
		 * so it is possible that next_task has migrated.
		 *
		 * We need to make sure that the task is still on the same
		 * run-queue and is also still the next task eligible for
		 * pushing.
		 */
		task = pick_next_pushable_task(rq);
		if (task_cpu(next_task) == rq->cpu && task == next_task) {
			/*
			 * The task hasn't migrated, and is still the next
			 * eligible task, but we failed to find a run-queue
			 * to push it to.  Do not retry in this case, since
			 * other cpus will pull from us when ready.
			 */
			goto out;
		}

		if (!task)
			/* No more tasks, just exit */
			goto out;

		/*
		 * Something has shifted, try again.
		 */
		put_task_struct(next_task);
		next_task = task;
		goto retry;
	}

	next_task->on_rq = TASK_ON_RQ_MIGRATING;
	deactivate_task(rq, next_task, 0);
	next_task->on_rq = TASK_ON_RQ_MIGRATING;
	set_task_cpu(next_task, lowest_rq->cpu);
	next_task->on_rq = TASK_ON_RQ_QUEUED;
	activate_task(lowest_rq, next_task, 0);
	next_task->on_rq = TASK_ON_RQ_QUEUED;
	ret = 1;

	resched_curr(lowest_rq);

	double_unlock_balance(rq, lowest_rq);

out:
	put_task_struct(next_task);

	return ret;
}

static void push_rt_tasks(struct rq *rq)
{
	/* push_rt_task will return true if it moved an RT */
	while (push_rt_task(rq))
		;
}

#ifdef HAVE_RT_PUSH_IPI
/*
 * The search for the next cpu always starts at rq->cpu and ends
 * when we reach rq->cpu again. It will never return rq->cpu.
 * This returns the next cpu to check, or nr_cpu_ids if the loop
 * is complete.
 *
 * rq->rt.push_cpu holds the last cpu returned by this function,
 * or if this is the first instance, it must hold rq->cpu.
 */
static int rto_next_cpu(struct rq *rq)
{
	int prev_cpu = rq->rt.push_cpu;
	int cpu;

	cpu = cpumask_next(prev_cpu, rq->rd->rto_mask);

	/*
	 * If the previous cpu is less than the rq's CPU, then it already
	 * passed the end of the mask, and has started from the beginning.
	 * We end if the next CPU is greater or equal to rq's CPU.
	 */
	if (prev_cpu < rq->cpu) {
		if (cpu >= rq->cpu)
			return nr_cpu_ids;

	} else if (cpu >= nr_cpu_ids) {
		/*
		 * We passed the end of the mask, start at the beginning.
		 * If the result is greater or equal to the rq's CPU, then
		 * the loop is finished.
		 */
		cpu = cpumask_first(rq->rd->rto_mask);
		if (cpu >= rq->cpu)
			return nr_cpu_ids;
	}
	rq->rt.push_cpu = cpu;

	/* Return cpu to let the caller know if the loop is finished or not */
	return cpu;
}

static int find_next_push_cpu(struct rq *rq)
{
	struct rq *next_rq;
	int cpu;

	while (1) {
		cpu = rto_next_cpu(rq);
		if (cpu >= nr_cpu_ids)
			break;
		next_rq = cpu_rq(cpu);

		/* Make sure the next rq can push to this rq */
		if (next_rq->rt.highest_prio.next < rq->rt.highest_prio.curr)
			break;
	}

	return cpu;
}

#define RT_PUSH_IPI_EXECUTING		1
#define RT_PUSH_IPI_RESTART		2

static void tell_cpu_to_push(struct rq *rq)
{
	int cpu;

	if (rq->rt.push_flags & RT_PUSH_IPI_EXECUTING) {
		raw_spin_lock(&rq->rt.push_lock);
		/* Make sure it's still executing */
		if (rq->rt.push_flags & RT_PUSH_IPI_EXECUTING) {
			/*
			 * Tell the IPI to restart the loop as things have
			 * changed since it started.
			 */
			rq->rt.push_flags |= RT_PUSH_IPI_RESTART;
			raw_spin_unlock(&rq->rt.push_lock);
			return;
		}
		raw_spin_unlock(&rq->rt.push_lock);
	}

	/* When here, there's no IPI going around */

	rq->rt.push_cpu = rq->cpu;
	cpu = find_next_push_cpu(rq);
	if (cpu >= nr_cpu_ids)
		return;

	rq->rt.push_flags = RT_PUSH_IPI_EXECUTING;

	irq_work_queue_on(&rq->rt.push_work, cpu);
}

/* Called from hardirq context */
static void try_to_push_tasks(void *arg)
{
	struct rt_rq *rt_rq = arg;
	struct rq *rq, *src_rq;
	int this_cpu;
	int cpu;

	this_cpu = rt_rq->push_cpu;

	/* Paranoid check */
	BUG_ON(this_cpu != smp_processor_id());

	rq = cpu_rq(this_cpu);
	src_rq = rq_of_rt_rq(rt_rq);

again:
	if (has_pushable_tasks(rq)) {
		raw_spin_lock(&rq->lock);
		push_rt_task(rq);
		raw_spin_unlock(&rq->lock);
	}

	/* Pass the IPI to the next rt overloaded queue */
	raw_spin_lock(&rt_rq->push_lock);
	/*
	 * If the source queue changed since the IPI went out,
	 * we need to restart the search from that CPU again.
	 */
	if (rt_rq->push_flags & RT_PUSH_IPI_RESTART) {
		rt_rq->push_flags &= ~RT_PUSH_IPI_RESTART;
		rt_rq->push_cpu = src_rq->cpu;
	}

	cpu = find_next_push_cpu(src_rq);

	if (cpu >= nr_cpu_ids)
		rt_rq->push_flags &= ~RT_PUSH_IPI_EXECUTING;
	raw_spin_unlock(&rt_rq->push_lock);

	if (cpu >= nr_cpu_ids)
		return;

	/*
	 * It is possible that a restart caused this CPU to be
	 * chosen again. Don't bother with an IPI, just see if we
	 * have more to push.
	 */
	if (unlikely(cpu == rq->cpu))
		goto again;

	/* Try the next RT overloaded CPU */
	irq_work_queue_on(&rt_rq->push_work, cpu);
}

static void push_irq_work_func(struct irq_work *work)
{
	struct rt_rq *rt_rq = container_of(work, struct rt_rq, push_work);

	try_to_push_tasks(rt_rq);
}
#endif /* HAVE_RT_PUSH_IPI */

static void pull_rt_task(struct rq *this_rq)
{
	int this_cpu = this_rq->cpu, cpu;
	bool resched = false;
	struct task_struct *p;
	struct rq *src_rq;

	if (likely(!rt_overloaded(this_rq)))
		return;

	/*
	 * Match the barrier from rt_set_overloaded; this guarantees that if we
	 * see overloaded we must also see the rto_mask bit.
	 */
	smp_rmb();

#ifdef HAVE_RT_PUSH_IPI
	if (sched_feat(RT_PUSH_IPI)) {
		tell_cpu_to_push(this_rq);
		return;
	}
#endif

	for_each_cpu(cpu, this_rq->rd->rto_mask) {
		if (this_cpu == cpu)
			continue;

		src_rq = cpu_rq(cpu);

		/*
		 * Don't bother taking the src_rq->lock if the next highest
		 * task is known to be lower-priority than our current task.
		 * This may look racy, but if this value is about to go
		 * logically higher, the src_rq will push this task away.
		 * And if its going logically lower, we do not care
		 */
		if (src_rq->rt.highest_prio.next >=
		    this_rq->rt.highest_prio.curr)
			continue;

		/*
		 * We can potentially drop this_rq's lock in
		 * double_lock_balance, and another CPU could
		 * alter this_rq
		 */
		double_lock_balance(this_rq, src_rq);

		/*
		 * We can pull only a task, which is pushable
		 * on its rq, and no others.
		 */
		p = pick_highest_pushable_task(src_rq, this_cpu);

		/*
		 * Do we have an RT task that preempts
		 * the to-be-scheduled task?
		 */
		if (p && (p->prio < this_rq->rt.highest_prio.curr)) {
			WARN_ON(p == src_rq->curr);
			WARN_ON(!task_on_rq_queued(p));

			/*
			 * There's a chance that p is higher in priority
			 * than what's currently running on its cpu.
			 * This is just that p is wakeing up and hasn't
			 * had a chance to schedule. We only pull
			 * p if it is lower in priority than the
			 * current task on the run queue
			 */
			if (p->prio < src_rq->curr->prio)
				goto skip;

			resched = true;

			p->on_rq = TASK_ON_RQ_MIGRATING;
			deactivate_task(src_rq, p, 0);
			p->on_rq = TASK_ON_RQ_MIGRATING;
			set_task_cpu(p, this_cpu);
			p->on_rq = TASK_ON_RQ_QUEUED;
			activate_task(this_rq, p, 0);
			p->on_rq = TASK_ON_RQ_QUEUED;
			/*
			 * We continue with the search, just in
			 * case there's an even higher prio task
			 * in another runqueue. (low likelihood
			 * but possible)
			 */
		}
skip:
		double_unlock_balance(this_rq, src_rq);
	}

	if (resched)
		resched_curr(this_rq);
}

/*
 * If we are not running and we are not going to reschedule soon, we should
 * try to push tasks away now
 */
static void task_woken_rt(struct rq *rq, struct task_struct *p)
{
	if (!task_running(rq, p) &&
	    !test_tsk_need_resched(rq->curr) &&
	    p->nr_cpus_allowed > 1 &&
	    (dl_task(rq->curr) || rt_task(rq->curr)) &&
	    (rq->curr->nr_cpus_allowed < 2 ||
	     rq->curr->prio <= p->prio))
		push_rt_tasks(rq);
}

/* Assumes rq->lock is held */
static void rq_online_rt(struct rq *rq)
{
	if (rq->rt.overloaded)
		rt_set_overload(rq);

	__enable_runtime(rq);

	cpupri_set(&rq->rd->cpupri, rq->cpu, rq->rt.highest_prio.curr);
}

/* Assumes rq->lock is held */
static void rq_offline_rt(struct rq *rq)
{
	if (rq->rt.overloaded)
		rt_clear_overload(rq);

	__disable_runtime(rq);

	cpupri_set(&rq->rd->cpupri, rq->cpu, CPUPRI_INVALID);
}

/*
 * When switch from the rt queue, we bring ourselves to a position
 * that we might want to pull RT tasks from other runqueues.
 */
static void switched_from_rt(struct rq *rq, struct task_struct *p)
{
	/*
	 * If there are other RT tasks then we will reschedule
	 * and the scheduling of the other RT tasks will handle
	 * the balancing. But if we are the last RT task
	 * we may need to handle the pulling of RT tasks
	 * now.
	 */
	if (!task_on_rq_queued(p) || rq->rt.rt_nr_running ||
		cpu_isolated(cpu_of(rq)))
		return;

	queue_pull_task(rq);
}

void __init init_sched_rt_class(void)
{
	unsigned int i;

	for_each_possible_cpu(i) {
		zalloc_cpumask_var_node(&per_cpu(local_cpu_mask, i),
					GFP_KERNEL, cpu_to_node(i));
	}
}

#endif /* CONFIG_SMP */

/*
 * When switching a task to RT, we may overload the runqueue
 * with RT tasks. In this case we try to push them off to
 * other runqueues.
 */
static void switched_to_rt(struct rq *rq, struct task_struct *p)
{
	/*
	 * If we are already running, then there's nothing
	 * that needs to be done. But if we are not running
	 * we may need to preempt the current running task.
	 * If that current running task is also an RT task
	 * then see if we can move to another run queue.
	 */
	if (task_on_rq_queued(p) && rq->curr != p) {
#ifdef CONFIG_SMP
		if (p->nr_cpus_allowed > 1 && rq->rt.overloaded)
			queue_push_tasks(rq);
#endif /* CONFIG_SMP */
		if (p->prio < rq->curr->prio)
			resched_curr(rq);
	}
}

/*
 * Priority of the task has changed. This may cause
 * us to initiate a push or pull.
 */
static void
prio_changed_rt(struct rq *rq, struct task_struct *p, int oldprio)
{
	if (!task_on_rq_queued(p))
		return;

	if (rq->curr == p) {
#ifdef CONFIG_SMP
		/*
		 * If our priority decreases while running, we
		 * may need to pull tasks to this runqueue.
		 */
		if (oldprio < p->prio)
			queue_pull_task(rq);

		/*
		 * If there's a higher priority task waiting to run
		 * then reschedule.
		 */
		if (p->prio > rq->rt.highest_prio.curr)
			resched_curr(rq);
#else
		/* For UP simply resched on drop of prio */
		if (oldprio < p->prio)
			resched_curr(rq);
#endif /* CONFIG_SMP */
	} else {
		/*
		 * This task is not running, but if it is
		 * greater than the current running task
		 * then reschedule.
		 */
		if (p->prio < rq->curr->prio)
			resched_curr(rq);
	}
}

static void watchdog(struct rq *rq, struct task_struct *p)
{
	unsigned long soft, hard;

	/* max may change after cur was read, this will be fixed next tick */
	soft = task_rlimit(p, RLIMIT_RTTIME);
	hard = task_rlimit_max(p, RLIMIT_RTTIME);

	if (soft != RLIM_INFINITY) {
		unsigned long next;

		if (p->rt.watchdog_stamp != jiffies) {
			p->rt.timeout++;
			p->rt.watchdog_stamp = jiffies;
		}

		next = DIV_ROUND_UP(min(soft, hard), USEC_PER_SEC/HZ);
		if (p->rt.timeout > next)
			p->cputime_expires.sched_exp = p->se.sum_exec_runtime;
	}
}

static void task_tick_rt(struct rq *rq, struct task_struct *p, int queued)
{
	struct sched_rt_entity *rt_se = &p->rt;

	update_curr_rt(rq);

	watchdog(rq, p);

	/*
	 * RR tasks need a special form of timeslice management.
	 * FIFO tasks have no timeslices.
	 */
	if (p->policy != SCHED_RR)
		return;

	if (--p->rt.time_slice)
		return;

	p->rt.time_slice = sched_rr_timeslice;

	/*
	 * Requeue to the end of queue if we (and all of our ancestors) are not
	 * the only element on the queue
	 */
	for_each_sched_rt_entity(rt_se) {
		if (rt_se->run_list.prev != rt_se->run_list.next) {
			requeue_task_rt(rq, p, 0);
			resched_curr(rq);
			return;
		}
	}
}

static void set_curr_task_rt(struct rq *rq)
{
	struct task_struct *p = rq->curr;

	p->se.exec_start = rq_clock_task(rq);

	/* The running task is never eligible for pushing */
	dequeue_pushable_task(rq, p);
}

static unsigned int get_rr_interval_rt(struct rq *rq, struct task_struct *task)
{
	/*
	 * Time slice is 0 for SCHED_FIFO tasks
	 */
	if (task->policy == SCHED_RR)
		return sched_rr_timeslice;
	else
		return 0;
}

const struct sched_class rt_sched_class = {
	.next			= &fair_sched_class,
	.enqueue_task		= enqueue_task_rt,
	.dequeue_task		= dequeue_task_rt,
	.yield_task		= yield_task_rt,

	.check_preempt_curr	= check_preempt_curr_rt,

	.pick_next_task		= pick_next_task_rt,
	.put_prev_task		= put_prev_task_rt,

#ifdef CONFIG_SMP
	.select_task_rq		= select_task_rq_rt,

	.set_cpus_allowed       = set_cpus_allowed_common,
	.rq_online              = rq_online_rt,
	.rq_offline             = rq_offline_rt,
	.task_woken		= task_woken_rt,
	.switched_from		= switched_from_rt,
#endif

	.set_curr_task          = set_curr_task_rt,
	.task_tick		= task_tick_rt,

	.get_rr_interval	= get_rr_interval_rt,

	.prio_changed		= prio_changed_rt,
	.switched_to		= switched_to_rt,

	.update_curr		= update_curr_rt,
#ifdef CONFIG_SCHED_HMP
	.inc_hmp_sched_stats	= inc_hmp_sched_stats_rt,
	.dec_hmp_sched_stats	= dec_hmp_sched_stats_rt,
	.fixup_hmp_sched_stats	= fixup_hmp_sched_stats_rt,
#endif
};

#ifdef CONFIG_SCHED_DEBUG
extern void print_rt_rq(struct seq_file *m, int cpu, struct rt_rq *rt_rq);

void print_rt_stats(struct seq_file *m, int cpu)
{
	rt_rq_iter_t iter;
	struct rt_rq *rt_rq;

	rcu_read_lock();
	for_each_rt_rq(rt_rq, iter, cpu_rq(cpu))
		print_rt_rq(m, cpu, rt_rq);
	rcu_read_unlock();
}
#endif /* CONFIG_SCHED_DEBUG */<|MERGE_RESOLUTION|>--- conflicted
+++ resolved
@@ -8,13 +8,9 @@
 #include <linux/interrupt.h>
 #include <linux/slab.h>
 #include <linux/irq_work.h>
-<<<<<<< HEAD
 #include <trace/events/sched.h>
-=======
-
-#include "walt.h"
+
 #include "tune.h"
->>>>>>> 46d256da
 
 int sched_rr_timeslice = RR_TIMESLICE;
 
@@ -1621,44 +1617,6 @@
 #endif
 }
 
-<<<<<<< HEAD
-#if defined(CONFIG_SMP) && defined(CONFIG_CPU_FREQ_GOV_SCHED)
-static void sched_rt_update_capacity_req(struct rq *rq)
-{
-	u64 total, used, age_stamp, avg;
-	s64 delta;
-
-	if (!sched_freq())
-		return;
-
-	sched_avg_update(rq);
-	/*
-	 * Since we're reading these variables without serialization make sure
-	 * we read them once before doing sanity checks on them.
-	 */
-	age_stamp = READ_ONCE(rq->age_stamp);
-	avg = READ_ONCE(rq->rt_avg);
-	delta = rq_clock(rq) - age_stamp;
-
-	if (unlikely(delta < 0))
-		delta = 0;
-
-	total = sched_avg_period() + delta;
-
-	used = div_u64(avg, total);
-	if (unlikely(used > SCHED_CAPACITY_SCALE))
-		used = SCHED_CAPACITY_SCALE;
-
-	set_rt_cpu_capacity(rq->cpu, 1, (unsigned long)(used));
-}
-#else
-static inline void sched_rt_update_capacity_req(struct rq *rq)
-{ }
-
-#endif
-
-=======
->>>>>>> 46d256da
 static struct sched_rt_entity *pick_next_rt_entity(struct rq *rq,
 						   struct rt_rq *rt_rq)
 {
