/*
 *	linux/kernel/softirq.c
 *
 *	Copyright (C) 1992 Linus Torvalds
 *
 *	Distribute under GPLv2.
 *
 *	Rewritten. Old one was good in 2.2, but in 2.3 it was immoral. --ANK (990903)
 */

#define pr_fmt(fmt) KBUILD_MODNAME ": " fmt

#include <linux/export.h>
#include <linux/kernel_stat.h>
#include <linux/interrupt.h>
#include <linux/init.h>
#include <linux/mm.h>
#include <linux/notifier.h>
#include <linux/percpu.h>
#include <linux/cpu.h>
#include <linux/freezer.h>
#include <linux/kthread.h>
#include <linux/rcupdate.h>
#include <linux/ftrace.h>
#include <linux/smp.h>
#include <linux/smpboot.h>
#include <linux/tick.h>
#include <linux/irq.h>

#define CREATE_TRACE_POINTS
#include <trace/events/irq.h>

/*
   - No shared variables, all the data are CPU local.
   - If a softirq needs serialization, let it serialize itself
     by its own spinlocks.
   - Even if softirq is serialized, only local cpu is marked for
     execution. Hence, we get something sort of weak cpu binding.
     Though it is still not clear, will it result in better locality
     or will not.

   Examples:
   - NET RX softirq. It is multithreaded and does not require
     any global serialization.
   - NET TX softirq. It kicks software netdevice queues, hence
     it is logically serialized per device, but this serialization
     is invisible to common code.
   - Tasklets: serialized wrt itself.
 */

#ifndef __ARCH_IRQ_STAT
irq_cpustat_t irq_stat[NR_CPUS] ____cacheline_aligned;
EXPORT_SYMBOL(irq_stat);
#endif

static struct softirq_action softirq_vec[NR_SOFTIRQS] __cacheline_aligned_in_smp;

DEFINE_PER_CPU(struct task_struct *, ksoftirqd);

/*
 * active_softirqs -- per cpu, a mask of softirqs that are being handled,
 * with the expectation that approximate answers are acceptable and therefore
 * no synchronization.
 */
DEFINE_PER_CPU(__u32, active_softirqs);

const char * const softirq_to_name[NR_SOFTIRQS] = {
	"HI", "TIMER", "NET_TX", "NET_RX", "BLOCK", "BLOCK_IOPOLL",
	"TASKLET", "SCHED", "HRTIMER", "RCU"
};

/*
 * we cannot loop indefinitely here to avoid userspace starvation,
 * but we also don't want to introduce a worst case 1/HZ latency
 * to the pending events, so lets the scheduler to balance
 * the softirq load for us.
 */
static void wakeup_softirqd(void)
{
	/* Interrupts are disabled: no need to stop preemption */
	struct task_struct *tsk = __this_cpu_read(ksoftirqd);

	if (tsk && tsk->state != TASK_RUNNING)
		wake_up_process(tsk);
}

/*
 * preempt_count and SOFTIRQ_OFFSET usage:
 * - preempt_count is changed by SOFTIRQ_OFFSET on entering or leaving
 *   softirq processing.
 * - preempt_count is changed by SOFTIRQ_DISABLE_OFFSET (= 2 * SOFTIRQ_OFFSET)
 *   on local_bh_disable or local_bh_enable.
 * This lets us distinguish between whether we are currently processing
 * softirq and whether we just have bh disabled.
 */

/*
 * This one is for softirq.c-internal use,
 * where hardirqs are disabled legitimately:
 */
#ifdef CONFIG_TRACE_IRQFLAGS
void __local_bh_disable_ip(unsigned long ip, unsigned int cnt)
{
	unsigned long flags;

	WARN_ON_ONCE(in_irq());

	raw_local_irq_save(flags);
	/*
	 * The preempt tracer hooks into preempt_count_add and will break
	 * lockdep because it calls back into lockdep after SOFTIRQ_OFFSET
	 * is set and before current->softirq_enabled is cleared.
	 * We must manually increment preempt_count here and manually
	 * call the trace_preempt_off later.
	 */
	__preempt_count_add(cnt);
	/*
	 * Were softirqs turned off above:
	 */
	if (softirq_count() == (cnt & SOFTIRQ_MASK))
		trace_softirqs_off(ip);
	raw_local_irq_restore(flags);

	if (preempt_count() == cnt) {
#ifdef CONFIG_DEBUG_PREEMPT
		current->preempt_disable_ip = get_parent_ip(CALLER_ADDR1);
#endif
		trace_preempt_off(CALLER_ADDR0, get_parent_ip(CALLER_ADDR1));
	}
}
EXPORT_SYMBOL(__local_bh_disable_ip);
#endif /* CONFIG_TRACE_IRQFLAGS */

static void __local_bh_enable(unsigned int cnt)
{
	WARN_ON_ONCE(!irqs_disabled());

	if (softirq_count() == (cnt & SOFTIRQ_MASK))
		trace_softirqs_on(_RET_IP_);
	preempt_count_sub(cnt);
}

/*
 * Special-case - softirqs can safely be enabled in
 * cond_resched_softirq(), or by __do_softirq(),
 * without processing still-pending softirqs:
 */
void _local_bh_enable(void)
{
	WARN_ON_ONCE(in_irq());
	__local_bh_enable(SOFTIRQ_DISABLE_OFFSET);
}
EXPORT_SYMBOL(_local_bh_enable);

void __local_bh_enable_ip(unsigned long ip, unsigned int cnt)
{
	WARN_ON_ONCE(in_irq() || irqs_disabled());
#ifdef CONFIG_TRACE_IRQFLAGS
	local_irq_disable();
#endif
	/*
	 * Are softirqs going to be turned on now:
	 */
	if (softirq_count() == SOFTIRQ_DISABLE_OFFSET)
		trace_softirqs_on(ip);
	/*
	 * Keep preemption disabled until we are done with
	 * softirq processing:
	 */
	preempt_count_sub(cnt - 1);

	if (unlikely(!in_interrupt() && local_softirq_pending())) {
		/*
		 * Run softirq if any pending. And do it in its own stack
		 * as we may be calling this deep in a task call stack already.
		 */
		do_softirq();
	}

	preempt_count_dec();
#ifdef CONFIG_TRACE_IRQFLAGS
	local_irq_enable();
#endif
	preempt_check_resched();
}
EXPORT_SYMBOL(__local_bh_enable_ip);

/*
 * We restart softirq processing for at most MAX_SOFTIRQ_RESTART times,
 * but break the loop if need_resched() is set or after 2 ms.
 * The MAX_SOFTIRQ_TIME provides a nice upper bound in most cases, but in
 * certain cases, such as stop_machine(), jiffies may cease to
 * increment and so we need the MAX_SOFTIRQ_RESTART limit as
 * well to make sure we eventually return from this method.
 *
 * These limits have been established via experimentation.
 * The two things to balance is latency against fairness -
 * we want to handle softirqs as soon as possible, but they
 * should not be able to lock up the box.
 */
#define MAX_SOFTIRQ_TIME  msecs_to_jiffies(2)
#define MAX_SOFTIRQ_RESTART 10

#ifdef CONFIG_TRACE_IRQFLAGS
/*
 * When we run softirqs from irq_exit() and thus on the hardirq stack we need
 * to keep the lockdep irq context tracking as tight as possible in order to
 * not miss-qualify lock contexts and miss possible deadlocks.
 */

static inline bool lockdep_softirq_start(void)
{
	bool in_hardirq = false;

	if (trace_hardirq_context(current)) {
		in_hardirq = true;
		trace_hardirq_exit();
	}

	lockdep_softirq_enter();

	return in_hardirq;
}

static inline void lockdep_softirq_end(bool in_hardirq)
{
	lockdep_softirq_exit();

	if (in_hardirq)
		trace_hardirq_enter();
}
#else
static inline bool lockdep_softirq_start(void) { return false; }
static inline void lockdep_softirq_end(bool in_hardirq) { }
#endif

<<<<<<< HEAD
#define long_softirq_pending()	(local_softirq_pending() & LONG_SOFTIRQ_MASK)
#define defer_for_rt()		(long_softirq_pending() && cpupri_check_rt())
asmlinkage __visible void __do_softirq(void)
=======
asmlinkage __visible void __softirq_entry __do_softirq(void)
>>>>>>> 2fea0397
{
	unsigned long end = jiffies + MAX_SOFTIRQ_TIME;
	unsigned long old_flags = current->flags;
	int max_restart = MAX_SOFTIRQ_RESTART;
	struct softirq_action *h;
	bool in_hardirq;
	__u32 pending;
	int softirq_bit;

	/*
	 * Mask out PF_MEMALLOC s current task context is borrowed for the
	 * softirq. A softirq handled such as network RX might set PF_MEMALLOC
	 * again if the socket is related to swap
	 */
	current->flags &= ~PF_MEMALLOC;

	pending = local_softirq_pending();
	account_irq_enter_time(current);

	__local_bh_disable_ip(_RET_IP_, SOFTIRQ_OFFSET);
	in_hardirq = lockdep_softirq_start();

restart:
	/* Reset the pending bitmask before enabling irqs */
	set_softirq_pending(0);
	__this_cpu_write(active_softirqs, pending);

	local_irq_enable();

	h = softirq_vec;

	while ((softirq_bit = ffs(pending))) {
		unsigned int vec_nr;
		int prev_count;

		h += softirq_bit - 1;

		vec_nr = h - softirq_vec;
		prev_count = preempt_count();

		kstat_incr_softirqs_this_cpu(vec_nr);

		trace_softirq_entry(vec_nr);
		h->action(h);
		trace_softirq_exit(vec_nr);
		if (unlikely(prev_count != preempt_count())) {
			pr_err("huh, entered softirq %u %s %p with preempt_count %08x, exited with %08x?\n",
			       vec_nr, softirq_to_name[vec_nr], h->action,
			       prev_count, preempt_count());
			preempt_count_set(prev_count);
		}
		h++;
		pending >>= softirq_bit;
	}

	__this_cpu_write(active_softirqs, 0);
	rcu_bh_qs();
	local_irq_disable();

	pending = local_softirq_pending();
	if (pending) {
		if (time_before(jiffies, end) && !need_resched() &&
		    !defer_for_rt() &&
		    --max_restart)
			goto restart;

		wakeup_softirqd();
	}

	lockdep_softirq_end(in_hardirq);
	account_irq_exit_time(current);
	__local_bh_enable(SOFTIRQ_OFFSET);
	WARN_ON_ONCE(in_interrupt());
	tsk_restore_flags(current, old_flags, PF_MEMALLOC);
}

asmlinkage __visible void do_softirq(void)
{
	__u32 pending;
	unsigned long flags;

	if (in_interrupt())
		return;

	local_irq_save(flags);

	pending = local_softirq_pending();

	if (pending)
		do_softirq_own_stack();

	local_irq_restore(flags);
}

/*
 * Enter an interrupt context.
 */
void irq_enter(void)
{
	rcu_irq_enter();
	if (is_idle_task(current) && !in_interrupt()) {
		/*
		 * Prevent raise_softirq from needlessly waking up ksoftirqd
		 * here, as softirq will be serviced on return from interrupt.
		 */
		local_bh_disable();
		tick_irq_enter();
		_local_bh_enable();
	}

	__irq_enter();
}

static inline void invoke_softirq(void)
{
	if (!force_irqthreads && !defer_for_rt()) {
#ifdef CONFIG_HAVE_IRQ_EXIT_ON_IRQ_STACK
		/*
		 * We can safely execute softirq on the current stack if
		 * it is the irq stack, because it should be near empty
		 * at this stage.
		 */
		__do_softirq();
#else
		/*
		 * Otherwise, irq_exit() is called on the task stack that can
		 * be potentially deep already. So call softirq in its own stack
		 * to prevent from any overrun.
		 */
		do_softirq_own_stack();
#endif
	} else {
		wakeup_softirqd();
	}
}

static inline void tick_irq_exit(void)
{
#ifdef CONFIG_NO_HZ_COMMON
	int cpu = smp_processor_id();

	/* Make sure that timer wheel updates are propagated */
	if ((idle_cpu(cpu) && !need_resched()) || tick_nohz_full_cpu(cpu)) {
		if (!in_interrupt())
			tick_nohz_irq_exit();
	}
#endif
}

/*
 * Exit an interrupt context. Process softirqs if needed and possible:
 */
void irq_exit(void)
{
#ifndef __ARCH_IRQ_EXIT_IRQS_DISABLED
	local_irq_disable();
#else
	WARN_ON_ONCE(!irqs_disabled());
#endif

	account_irq_exit_time(current);
	preempt_count_sub(HARDIRQ_OFFSET);
	if (!in_interrupt() && local_softirq_pending())
		invoke_softirq();

	tick_irq_exit();
	rcu_irq_exit();
	trace_hardirq_exit(); /* must be last! */
}

/*
 * This function must run with irqs disabled!
 */
inline void raise_softirq_irqoff(unsigned int nr)
{
	__raise_softirq_irqoff(nr);

	/*
	 * If we're in an interrupt or softirq, we're done
	 * (this also catches softirq-disabled code). We will
	 * actually run the softirq once we return from
	 * the irq or softirq.
	 *
	 * Otherwise we wake up ksoftirqd to make sure we
	 * schedule the softirq soon.
	 */
	if (!in_interrupt())
		wakeup_softirqd();
}

void raise_softirq(unsigned int nr)
{
	unsigned long flags;

	local_irq_save(flags);
	raise_softirq_irqoff(nr);
	local_irq_restore(flags);
}

void __raise_softirq_irqoff(unsigned int nr)
{
	trace_softirq_raise(nr);
	or_softirq_pending(1UL << nr);
}

void open_softirq(int nr, void (*action)(struct softirq_action *))
{
	softirq_vec[nr].action = action;
}

/*
 * Tasklets
 */
struct tasklet_head {
	struct tasklet_struct *head;
	struct tasklet_struct **tail;
};

static DEFINE_PER_CPU(struct tasklet_head, tasklet_vec);
static DEFINE_PER_CPU(struct tasklet_head, tasklet_hi_vec);

void __tasklet_schedule(struct tasklet_struct *t)
{
	unsigned long flags;

	local_irq_save(flags);
	t->next = NULL;
	*__this_cpu_read(tasklet_vec.tail) = t;
	__this_cpu_write(tasklet_vec.tail, &(t->next));
	raise_softirq_irqoff(TASKLET_SOFTIRQ);
	local_irq_restore(flags);
}
EXPORT_SYMBOL(__tasklet_schedule);

void __tasklet_hi_schedule(struct tasklet_struct *t)
{
	unsigned long flags;

	local_irq_save(flags);
	t->next = NULL;
	*__this_cpu_read(tasklet_hi_vec.tail) = t;
	__this_cpu_write(tasklet_hi_vec.tail,  &(t->next));
	raise_softirq_irqoff(HI_SOFTIRQ);
	local_irq_restore(flags);
}
EXPORT_SYMBOL(__tasklet_hi_schedule);

void __tasklet_hi_schedule_first(struct tasklet_struct *t)
{
	BUG_ON(!irqs_disabled());

	t->next = __this_cpu_read(tasklet_hi_vec.head);
	__this_cpu_write(tasklet_hi_vec.head, t);
	__raise_softirq_irqoff(HI_SOFTIRQ);
}
EXPORT_SYMBOL(__tasklet_hi_schedule_first);

static void tasklet_action(struct softirq_action *a)
{
	struct tasklet_struct *list;

	local_irq_disable();
	list = __this_cpu_read(tasklet_vec.head);
	__this_cpu_write(tasklet_vec.head, NULL);
	__this_cpu_write(tasklet_vec.tail, this_cpu_ptr(&tasklet_vec.head));
	local_irq_enable();

	while (list) {
		struct tasklet_struct *t = list;

		list = list->next;

		if (tasklet_trylock(t)) {
			if (!atomic_read(&t->count)) {
				if (!test_and_clear_bit(TASKLET_STATE_SCHED,
							&t->state))
					BUG();
				t->func(t->data);
				tasklet_unlock(t);
				continue;
			}
			tasklet_unlock(t);
		}

		local_irq_disable();
		t->next = NULL;
		*__this_cpu_read(tasklet_vec.tail) = t;
		__this_cpu_write(tasklet_vec.tail, &(t->next));
		__raise_softirq_irqoff(TASKLET_SOFTIRQ);
		local_irq_enable();
	}
}

static void tasklet_hi_action(struct softirq_action *a)
{
	struct tasklet_struct *list;

	local_irq_disable();
	list = __this_cpu_read(tasklet_hi_vec.head);
	__this_cpu_write(tasklet_hi_vec.head, NULL);
	__this_cpu_write(tasklet_hi_vec.tail, this_cpu_ptr(&tasklet_hi_vec.head));
	local_irq_enable();

	while (list) {
		struct tasklet_struct *t = list;

		list = list->next;

		if (tasklet_trylock(t)) {
			if (!atomic_read(&t->count)) {
				if (!test_and_clear_bit(TASKLET_STATE_SCHED,
							&t->state))
					BUG();
				t->func(t->data);
				tasklet_unlock(t);
				continue;
			}
			tasklet_unlock(t);
		}

		local_irq_disable();
		t->next = NULL;
		*__this_cpu_read(tasklet_hi_vec.tail) = t;
		__this_cpu_write(tasklet_hi_vec.tail, &(t->next));
		__raise_softirq_irqoff(HI_SOFTIRQ);
		local_irq_enable();
	}
}

void tasklet_init(struct tasklet_struct *t,
		  void (*func)(unsigned long), unsigned long data)
{
	t->next = NULL;
	t->state = 0;
	atomic_set(&t->count, 0);
	t->func = func;
	t->data = data;
}
EXPORT_SYMBOL(tasklet_init);

void tasklet_kill(struct tasklet_struct *t)
{
	if (in_interrupt())
		pr_notice("Attempt to kill tasklet from interrupt\n");

	while (test_and_set_bit(TASKLET_STATE_SCHED, &t->state)) {
		do {
			yield();
		} while (test_bit(TASKLET_STATE_SCHED, &t->state));
	}
	tasklet_unlock_wait(t);
	clear_bit(TASKLET_STATE_SCHED, &t->state);
}
EXPORT_SYMBOL(tasklet_kill);

/*
 * tasklet_hrtimer
 */

/*
 * The trampoline is called when the hrtimer expires. It schedules a tasklet
 * to run __tasklet_hrtimer_trampoline() which in turn will call the intended
 * hrtimer callback, but from softirq context.
 */
static enum hrtimer_restart __hrtimer_tasklet_trampoline(struct hrtimer *timer)
{
	struct tasklet_hrtimer *ttimer =
		container_of(timer, struct tasklet_hrtimer, timer);

	tasklet_hi_schedule(&ttimer->tasklet);
	return HRTIMER_NORESTART;
}

/*
 * Helper function which calls the hrtimer callback from
 * tasklet/softirq context
 */
static void __tasklet_hrtimer_trampoline(unsigned long data)
{
	struct tasklet_hrtimer *ttimer = (void *)data;
	enum hrtimer_restart restart;

	restart = ttimer->function(&ttimer->timer);
	if (restart != HRTIMER_NORESTART)
		hrtimer_restart(&ttimer->timer);
}

/**
 * tasklet_hrtimer_init - Init a tasklet/hrtimer combo for softirq callbacks
 * @ttimer:	 tasklet_hrtimer which is initialized
 * @function:	 hrtimer callback function which gets called from softirq context
 * @which_clock: clock id (CLOCK_MONOTONIC/CLOCK_REALTIME)
 * @mode:	 hrtimer mode (HRTIMER_MODE_ABS/HRTIMER_MODE_REL)
 */
void tasklet_hrtimer_init(struct tasklet_hrtimer *ttimer,
			  enum hrtimer_restart (*function)(struct hrtimer *),
			  clockid_t which_clock, enum hrtimer_mode mode)
{
	hrtimer_init(&ttimer->timer, which_clock, mode);
	ttimer->timer.function = __hrtimer_tasklet_trampoline;
	tasklet_init(&ttimer->tasklet, __tasklet_hrtimer_trampoline,
		     (unsigned long)ttimer);
	ttimer->function = function;
}
EXPORT_SYMBOL_GPL(tasklet_hrtimer_init);

void __init softirq_init(void)
{
	int cpu;

	for_each_possible_cpu(cpu) {
		per_cpu(tasklet_vec, cpu).tail =
			&per_cpu(tasklet_vec, cpu).head;
		per_cpu(tasklet_hi_vec, cpu).tail =
			&per_cpu(tasklet_hi_vec, cpu).head;
	}

	open_softirq(TASKLET_SOFTIRQ, tasklet_action);
	open_softirq(HI_SOFTIRQ, tasklet_hi_action);
}

static int ksoftirqd_should_run(unsigned int cpu)
{
	return local_softirq_pending();
}

static void run_ksoftirqd(unsigned int cpu)
{
	local_irq_disable();
	if (local_softirq_pending()) {
		/*
		 * We can safely run softirq on inline stack, as we are not deep
		 * in the task stack here.
		 */
		__do_softirq();
		local_irq_enable();
		cond_resched_rcu_qs();
		return;
	}
	local_irq_enable();
}

#ifdef CONFIG_HOTPLUG_CPU
/*
 * tasklet_kill_immediate is called to remove a tasklet which can already be
 * scheduled for execution on @cpu.
 *
 * Unlike tasklet_kill, this function removes the tasklet
 * _immediately_, even if the tasklet is in TASKLET_STATE_SCHED state.
 *
 * When this function is called, @cpu must be in the CPU_DEAD state.
 */
void tasklet_kill_immediate(struct tasklet_struct *t, unsigned int cpu)
{
	struct tasklet_struct **i;

	BUG_ON(cpu_online(cpu));
	BUG_ON(test_bit(TASKLET_STATE_RUN, &t->state));

	if (!test_bit(TASKLET_STATE_SCHED, &t->state))
		return;

	/* CPU is dead, so no lock needed. */
	for (i = &per_cpu(tasklet_vec, cpu).head; *i; i = &(*i)->next) {
		if (*i == t) {
			*i = t->next;
			/* If this was the tail element, move the tail ptr */
			if (*i == NULL)
				per_cpu(tasklet_vec, cpu).tail = i;
			return;
		}
	}
	BUG();
}

static void takeover_tasklets(unsigned int cpu)
{
	/* CPU is dead, so no lock needed. */
	local_irq_disable();

	/* Find end, append list for that CPU. */
	if (&per_cpu(tasklet_vec, cpu).head != per_cpu(tasklet_vec, cpu).tail) {
		*__this_cpu_read(tasklet_vec.tail) = per_cpu(tasklet_vec, cpu).head;
		this_cpu_write(tasklet_vec.tail, per_cpu(tasklet_vec, cpu).tail);
		per_cpu(tasklet_vec, cpu).head = NULL;
		per_cpu(tasklet_vec, cpu).tail = &per_cpu(tasklet_vec, cpu).head;
	}
	raise_softirq_irqoff(TASKLET_SOFTIRQ);

	if (&per_cpu(tasklet_hi_vec, cpu).head != per_cpu(tasklet_hi_vec, cpu).tail) {
		*__this_cpu_read(tasklet_hi_vec.tail) = per_cpu(tasklet_hi_vec, cpu).head;
		__this_cpu_write(tasklet_hi_vec.tail, per_cpu(tasklet_hi_vec, cpu).tail);
		per_cpu(tasklet_hi_vec, cpu).head = NULL;
		per_cpu(tasklet_hi_vec, cpu).tail = &per_cpu(tasklet_hi_vec, cpu).head;
	}
	raise_softirq_irqoff(HI_SOFTIRQ);

	local_irq_enable();
}
#endif /* CONFIG_HOTPLUG_CPU */

static int cpu_callback(struct notifier_block *nfb, unsigned long action,
			void *hcpu)
{
	switch (action) {
#ifdef CONFIG_HOTPLUG_CPU
	case CPU_DEAD:
	case CPU_DEAD_FROZEN:
		takeover_tasklets((unsigned long)hcpu);
		break;
#endif /* CONFIG_HOTPLUG_CPU */
	}
	return NOTIFY_OK;
}

static struct notifier_block cpu_nfb = {
	.notifier_call = cpu_callback
};

static struct smp_hotplug_thread softirq_threads = {
	.store			= &ksoftirqd,
	.thread_should_run	= ksoftirqd_should_run,
	.thread_fn		= run_ksoftirqd,
	.thread_comm		= "ksoftirqd/%u",
};

static __init int spawn_ksoftirqd(void)
{
	register_cpu_notifier(&cpu_nfb);

	BUG_ON(smpboot_register_percpu_thread(&softirq_threads));

	return 0;
}
early_initcall(spawn_ksoftirqd);

/*
 * [ These __weak aliases are kept in a separate compilation unit, so that
 *   GCC does not inline them incorrectly. ]
 */

int __init __weak early_irq_init(void)
{
	return 0;
}

int __init __weak arch_probe_nr_irqs(void)
{
	return NR_IRQS_LEGACY;
}

int __init __weak arch_early_irq_init(void)
{
	return 0;
}

unsigned int __weak arch_dynirq_lower_bound(unsigned int from)
{
	return from;
}<|MERGE_RESOLUTION|>--- conflicted
+++ resolved
@@ -234,13 +234,9 @@
 static inline void lockdep_softirq_end(bool in_hardirq) { }
 #endif
 
-<<<<<<< HEAD
 #define long_softirq_pending()	(local_softirq_pending() & LONG_SOFTIRQ_MASK)
 #define defer_for_rt()		(long_softirq_pending() && cpupri_check_rt())
-asmlinkage __visible void __do_softirq(void)
-=======
 asmlinkage __visible void __softirq_entry __do_softirq(void)
->>>>>>> 2fea0397
 {
 	unsigned long end = jiffies + MAX_SOFTIRQ_TIME;
 	unsigned long old_flags = current->flags;
