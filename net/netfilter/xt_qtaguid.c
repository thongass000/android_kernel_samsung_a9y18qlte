--- conflicted
+++ resolved
@@ -2418,19 +2418,11 @@
 			     "pid=%u tgid=%u sk_pid=%u, uid=%u\n", __func__,
 			     current->pid, current->tgid, sock_tag_entry->pid,
 			     from_kuid(&init_user_ns, current_fsuid()));
-<<<<<<< HEAD
-/*
- * This check is needed because tagging from a process that
- * didn't open /dev/xt_qtaguid still adds the sock_tag_entry
- * to sock_tag_tree.
-*/
-=======
 	/*
 	 * This check is needed because tagging from a process that
 	 * didn’t open /dev/xt_qtaguid still adds the sock_tag_entry
 	 * to sock_tag_tree.
 	 */
->>>>>>> 2940baba
 	if (sock_tag_entry->list.next)
 		list_del(&sock_tag_entry->list);
 
