/*
 * IPv6 fragment reassembly for connection tracking
 *
 * Copyright (C)2004 USAGI/WIDE Project
 *
 * Author:
 *	Yasuyuki Kozakai @USAGI <yasuyuki.kozakai@toshiba.co.jp>
 *
 * Based on: net/ipv6/reassembly.c
 *
 * This program is free software; you can redistribute it and/or
 * modify it under the terms of the GNU General Public License
 * as published by the Free Software Foundation; either version
 * 2 of the License, or (at your option) any later version.
 */

#define pr_fmt(fmt) "IPv6-nf: " fmt

#include <linux/errno.h>
#include <linux/types.h>
#include <linux/string.h>
#include <linux/socket.h>
#include <linux/sockios.h>
#include <linux/jiffies.h>
#include <linux/net.h>
#include <linux/list.h>
#include <linux/netdevice.h>
#include <linux/in6.h>
#include <linux/ipv6.h>
#include <linux/icmpv6.h>
#include <linux/random.h>
#include <linux/slab.h>

#include <net/sock.h>
#include <net/snmp.h>
#include <net/inet_frag.h>

#include <net/ipv6.h>
#include <net/protocol.h>
#include <net/transp_v6.h>
#include <net/rawv6.h>
#include <net/ndisc.h>
#include <net/addrconf.h>
#include <net/inet_ecn.h>
#include <net/netfilter/ipv6/nf_conntrack_ipv6.h>
#include <linux/sysctl.h>
#include <linux/netfilter.h>
#include <linux/netfilter_ipv6.h>
#include <linux/kernel.h>
#include <linux/module.h>
#include <net/netfilter/ipv6/nf_defrag_ipv6.h>

static const char nf_frags_cache_name[] = "nf-frags";

struct nf_ct_frag6_skb_cb
{
	struct inet6_skb_parm	h;
	int			offset;
	struct sk_buff		*orig;
};

#define NFCT_FRAG6_CB(skb)	((struct nf_ct_frag6_skb_cb *)((skb)->cb))

static struct inet_frags nf_frags;

#ifdef CONFIG_SYSCTL

static struct ctl_table nf_ct_frag6_sysctl_table[] = {
	{
		.procname	= "nf_conntrack_frag6_timeout",
		.data		= &init_net.nf_frag.frags.timeout,
		.maxlen		= sizeof(unsigned int),
		.mode		= 0644,
		.proc_handler	= proc_dointvec_jiffies,
	},
	{
		.procname	= "nf_conntrack_frag6_low_thresh",
		.data		= &init_net.nf_frag.frags.low_thresh,
		.maxlen		= sizeof(unsigned long),
		.mode		= 0644,
		.proc_handler	= proc_doulongvec_minmax,
		.extra2		= &init_net.nf_frag.frags.high_thresh
	},
	{
		.procname	= "nf_conntrack_frag6_high_thresh",
		.data		= &init_net.nf_frag.frags.high_thresh,
		.maxlen		= sizeof(unsigned long),
		.mode		= 0644,
		.proc_handler	= proc_doulongvec_minmax,
		.extra1		= &init_net.nf_frag.frags.low_thresh
	},
	{ }
};

static int nf_ct_frag6_sysctl_register(struct net *net)
{
	struct ctl_table *table;
	struct ctl_table_header *hdr;

	table = nf_ct_frag6_sysctl_table;
	if (!net_eq(net, &init_net)) {
		table = kmemdup(table, sizeof(nf_ct_frag6_sysctl_table),
				GFP_KERNEL);
		if (table == NULL)
			goto err_alloc;

		table[0].data = &net->nf_frag.frags.timeout;
		table[1].data = &net->nf_frag.frags.low_thresh;
		table[1].extra2 = &net->nf_frag.frags.high_thresh;
		table[2].data = &net->nf_frag.frags.high_thresh;
		table[2].extra1 = &net->nf_frag.frags.low_thresh;
		table[2].extra2 = &init_net.nf_frag.frags.high_thresh;
	}

	hdr = register_net_sysctl(net, "net/netfilter", table);
	if (hdr == NULL)
		goto err_reg;

	net->nf_frag_frags_hdr = hdr;
	return 0;

err_reg:
	if (!net_eq(net, &init_net))
		kfree(table);
err_alloc:
	return -ENOMEM;
}

static void __net_exit nf_ct_frags6_sysctl_unregister(struct net *net)
{
	struct ctl_table *table;

	table = net->nf_frag_frags_hdr->ctl_table_arg;
	unregister_net_sysctl_table(net->nf_frag_frags_hdr);
	if (!net_eq(net, &init_net))
		kfree(table);
}

#else
static int nf_ct_frag6_sysctl_register(struct net *net)
{
	return 0;
}
static void __net_exit nf_ct_frags6_sysctl_unregister(struct net *net)
{
}
#endif

static inline u8 ip6_frag_ecn(const struct ipv6hdr *ipv6h)
{
	return 1 << (ipv6_get_dsfield(ipv6h) & INET_ECN_MASK);
}

static void nf_skb_free(struct sk_buff *skb)
{
	if (NFCT_FRAG6_CB(skb)->orig)
		kfree_skb(NFCT_FRAG6_CB(skb)->orig);
}

static void nf_ct_frag6_expire(unsigned long data)
{
	struct frag_queue *fq;
	struct net *net;

	fq = container_of((struct inet_frag_queue *)data, struct frag_queue, q);
	net = container_of(fq->q.net, struct net, nf_frag.frags);

	ip6_expire_frag_queue(net, fq);
}

/* Creation primitives. */
static struct frag_queue *fq_find(struct net *net, __be32 id, u32 user,
				  const struct ipv6hdr *hdr, int iif)
{
	struct frag_v6_compare_key key = {
		.id = id,
		.saddr = hdr->saddr,
		.daddr = hdr->daddr,
		.user = user,
		.iif = iif,
	};
	struct inet_frag_queue *q;

	q = inet_frag_find(&net->nf_frag.frags, &key);
	if (!q)
		return NULL;

	return container_of(q, struct frag_queue, q);
}


static int nf_ct_frag6_queue(struct frag_queue *fq, struct sk_buff *skb,
			     const struct frag_hdr *fhdr, int nhoff)
{
	struct sk_buff *prev, *next;
	unsigned int payload_len;
	int offset, end;
	u8 ecn;

	if (fq->q.flags & INET_FRAG_COMPLETE) {
		pr_debug("Already completed\n");
		goto err;
	}

	payload_len = ntohs(ipv6_hdr(skb)->payload_len);

	offset = ntohs(fhdr->frag_off) & ~0x7;
	end = offset + (payload_len -
			((u8 *)(fhdr + 1) - (u8 *)(ipv6_hdr(skb) + 1)));

	if ((unsigned int)end > IPV6_MAXPLEN) {
		pr_debug("offset is too large.\n");
		return -1;
	}

	ecn = ip6_frag_ecn(ipv6_hdr(skb));

	if (skb->ip_summed == CHECKSUM_COMPLETE) {
		const unsigned char *nh = skb_network_header(skb);
		skb->csum = csum_sub(skb->csum,
				     csum_partial(nh, (u8 *)(fhdr + 1) - nh,
						  0));
	}

	/* Is this the final fragment? */
	if (!(fhdr->frag_off & htons(IP6_MF))) {
		/* If we already have some bits beyond end
		 * or have different end, the segment is corrupted.
		 */
		if (end < fq->q.len ||
		    ((fq->q.flags & INET_FRAG_LAST_IN) && end != fq->q.len)) {
			pr_debug("already received last fragment\n");
			goto err;
		}
		fq->q.flags |= INET_FRAG_LAST_IN;
		fq->q.len = end;
	} else {
		/* Check if the fragment is rounded to 8 bytes.
		 * Required by the RFC.
		 */
		if (end & 0x7) {
			/* RFC2460 says always send parameter problem in
			 * this case. -DaveM
			 */
			pr_debug("end of fragment not rounded to 8 bytes.\n");
			return -1;
		}
		if (end > fq->q.len) {
			/* Some bits beyond end -> corruption. */
			if (fq->q.flags & INET_FRAG_LAST_IN) {
				pr_debug("last packet already reached.\n");
				goto err;
			}
			fq->q.len = end;
		}
	}

	if (end == offset)
		goto err;

	/* Point into the IP datagram 'data' part. */
	if (!pskb_pull(skb, (u8 *) (fhdr + 1) - skb->data)) {
		pr_debug("queue: message is too short.\n");
		goto err;
	}
	if (pskb_trim_rcsum(skb, end - offset)) {
		pr_debug("Can't trim\n");
		goto err;
	}

	/* Find out which fragments are in front and at the back of us
	 * in the chain of fragments so far.  We must know where to put
	 * this fragment, right?
	 */
	prev = fq->q.fragments_tail;
	if (!prev || NFCT_FRAG6_CB(prev)->offset < offset) {
		next = NULL;
		goto found;
	}
	prev = NULL;
	for (next = fq->q.fragments; next != NULL; next = next->next) {
		if (NFCT_FRAG6_CB(next)->offset >= offset)
			break;	/* bingo! */
		prev = next;
	}

found:
	/* RFC5722, Section 4:
	 *                                  When reassembling an IPv6 datagram, if
	 *   one or more its constituent fragments is determined to be an
	 *   overlapping fragment, the entire datagram (and any constituent
	 *   fragments, including those not yet received) MUST be silently
	 *   discarded.
	 */

	/* Check for overlap with preceding fragment. */
	if (prev &&
	    (NFCT_FRAG6_CB(prev)->offset + prev->len) > offset)
		goto discard_fq;

	/* Look for overlap with succeeding segment. */
	if (next && NFCT_FRAG6_CB(next)->offset < end)
		goto discard_fq;

	NFCT_FRAG6_CB(skb)->offset = offset;

	/* Insert this fragment in the chain of fragments. */
	skb->next = next;
	if (!next)
		fq->q.fragments_tail = skb;
	if (prev)
		prev->next = skb;
	else
		fq->q.fragments = skb;

	if (skb->dev) {
		fq->iif = skb->dev->ifindex;
		skb->dev = NULL;
	}
	fq->q.stamp = skb->tstamp;
	fq->q.meat += skb->len;
	fq->ecn |= ecn;
	if (payload_len > fq->q.max_size)
		fq->q.max_size = payload_len;
	add_frag_mem_limit(fq->q.net, skb->truesize);

	/* The first fragment.
	 * nhoffset is obtained from the first fragment, of course.
	 */
	if (offset == 0) {
		fq->nhoffset = nhoff;
		fq->q.flags |= INET_FRAG_FIRST_IN;
	}

	return 0;

discard_fq:
	inet_frag_kill(&fq->q);
err:
	return -1;
}

/*
 *	Check if this packet is complete.
 *	Returns NULL on failure by any reason, and pointer
 *	to current nexthdr field in reassembled frame.
 *
 *	It is called with locked fq, and caller must check that
 *	queue is eligible for reassembly i.e. it is not COMPLETE,
 *	the last and the first frames arrived and all the bits are here.
 */
static struct sk_buff *
nf_ct_frag6_reasm(struct frag_queue *fq, struct net_device *dev)
{
	struct sk_buff *fp, *op, *head = fq->q.fragments;
	int    payload_len;
	u8 ecn;

	inet_frag_kill(&fq->q);

	WARN_ON(head == NULL);
	WARN_ON(NFCT_FRAG6_CB(head)->offset != 0);

	ecn = ip_frag_ecn_table[fq->ecn];
	if (unlikely(ecn == 0xff))
		goto out_fail;

	/* Unfragmented part is taken from the first segment. */
	payload_len = ((head->data - skb_network_header(head)) -
		       sizeof(struct ipv6hdr) + fq->q.len -
		       sizeof(struct frag_hdr));
	if (payload_len > IPV6_MAXPLEN) {
		pr_debug("payload len is too large.\n");
		goto out_oversize;
	}

	/* Head of list must not be cloned. */
	if (skb_unclone(head, GFP_ATOMIC)) {
		pr_debug("skb is cloned but can't expand head");
		goto out_oom;
	}

	/* If the first fragment is fragmented itself, we split
	 * it to two chunks: the first with data and paged part
	 * and the second, holding only fragments. */
	if (skb_has_frag_list(head)) {
		struct sk_buff *clone;
		int i, plen = 0;

		clone = alloc_skb(0, GFP_ATOMIC);
		if (clone == NULL)
			goto out_oom;

		clone->next = head->next;
		head->next = clone;
		skb_shinfo(clone)->frag_list = skb_shinfo(head)->frag_list;
		skb_frag_list_init(head);
		for (i = 0; i < skb_shinfo(head)->nr_frags; i++)
			plen += skb_frag_size(&skb_shinfo(head)->frags[i]);
		clone->len = clone->data_len = head->data_len - plen;
		head->data_len -= clone->len;
		head->len -= clone->len;
		clone->csum = 0;
		clone->ip_summed = head->ip_summed;

		NFCT_FRAG6_CB(clone)->orig = NULL;
		add_frag_mem_limit(fq->q.net, clone->truesize);
	}

	/* We have to remove fragment header from datagram and to relocate
	 * header in order to calculate ICV correctly. */
	skb_network_header(head)[fq->nhoffset] = skb_transport_header(head)[0];
	memmove(head->head + sizeof(struct frag_hdr), head->head,
		(head->data - head->head) - sizeof(struct frag_hdr));
	head->mac_header += sizeof(struct frag_hdr);
	head->network_header += sizeof(struct frag_hdr);

	skb_shinfo(head)->frag_list = head->next;
	skb_reset_transport_header(head);
	skb_push(head, head->data - skb_network_header(head));

	for (fp = head->next; fp; fp = fp->next) {
		head->data_len += fp->len;
		head->len += fp->len;
		if (head->ip_summed != fp->ip_summed)
			head->ip_summed = CHECKSUM_NONE;
		else if (head->ip_summed == CHECKSUM_COMPLETE)
			head->csum = csum_add(head->csum, fp->csum);
		head->truesize += fp->truesize;
		fp->sk = NULL;
	}
	sub_frag_mem_limit(fq->q.net, head->truesize);

	head->ignore_df = 1;
	head->next = NULL;
	head->dev = dev;
	head->tstamp = fq->q.stamp;
	ipv6_hdr(head)->payload_len = htons(payload_len);
	ipv6_change_dsfield(ipv6_hdr(head), 0xff, ecn);
	IP6CB(head)->frag_max_size = sizeof(struct ipv6hdr) + fq->q.max_size;

	/* Yes, and fold redundant checksum back. 8) */
	if (head->ip_summed == CHECKSUM_COMPLETE)
		head->csum = csum_partial(skb_network_header(head),
					  skb_network_header_len(head),
					  head->csum);

	fq->q.fragments = NULL;
	fq->q.rb_fragments = RB_ROOT;
	fq->q.fragments_tail = NULL;

	/* all original skbs are linked into the NFCT_FRAG6_CB(head).orig */
	fp = skb_shinfo(head)->frag_list;
	if (fp && NFCT_FRAG6_CB(fp)->orig == NULL)
		/* at above code, head skb is divided into two skbs. */
		fp = fp->next;

	op = NFCT_FRAG6_CB(head)->orig;
	for (; fp; fp = fp->next) {
		struct sk_buff *orig = NFCT_FRAG6_CB(fp)->orig;

		op->next = orig;
		op = orig;
		NFCT_FRAG6_CB(fp)->orig = NULL;
	}

	return head;

out_oversize:
	net_dbg_ratelimited("nf_ct_frag6_reasm: payload len = %d\n",
			    payload_len);
	goto out_fail;
out_oom:
	net_dbg_ratelimited("nf_ct_frag6_reasm: no memory for reassembly\n");
out_fail:
	return NULL;
}

/*
 * find the header just before Fragment Header.
 *
 * if success return 0 and set ...
 * (*prevhdrp): the value of "Next Header Field" in the header
 *		just before Fragment Header.
 * (*prevhoff): the offset of "Next Header Field" in the header
 *		just before Fragment Header.
 * (*fhoff)   : the offset of Fragment Header.
 *
 * Based on ipv6_skip_hdr() in net/ipv6/exthdr.c
 *
 */
static int
find_prev_fhdr(struct sk_buff *skb, u8 *prevhdrp, int *prevhoff, int *fhoff)
{
	u8 nexthdr = ipv6_hdr(skb)->nexthdr;
	const int netoff = skb_network_offset(skb);
	u8 prev_nhoff = netoff + offsetof(struct ipv6hdr, nexthdr);
	int start = netoff + sizeof(struct ipv6hdr);
	int len = skb->len - start;
	u8 prevhdr = NEXTHDR_IPV6;

	while (nexthdr != NEXTHDR_FRAGMENT) {
		struct ipv6_opt_hdr hdr;
		int hdrlen;

		if (!ipv6_ext_hdr(nexthdr)) {
			return -1;
		}
		if (nexthdr == NEXTHDR_NONE) {
			pr_debug("next header is none\n");
			return -1;
		}
		if (len < (int)sizeof(struct ipv6_opt_hdr)) {
			pr_debug("too short\n");
			return -1;
		}
		if (skb_copy_bits(skb, start, &hdr, sizeof(hdr)))
			BUG();
		if (nexthdr == NEXTHDR_AUTH)
			hdrlen = (hdr.hdrlen+2)<<2;
		else
			hdrlen = ipv6_optlen(&hdr);

		prevhdr = nexthdr;
		prev_nhoff = start;

		nexthdr = hdr.nexthdr;
		len -= hdrlen;
		start += hdrlen;
	}

	if (len < 0)
		return -1;

	*prevhdrp = prevhdr;
	*prevhoff = prev_nhoff;
	*fhoff = start;

	return 0;
}

struct sk_buff *nf_ct_frag6_gather(struct net *net, struct sk_buff *skb, u32 user)
{
	struct sk_buff *clone;
	struct net_device *dev = skb->dev;
	struct frag_hdr *fhdr;
	struct frag_queue *fq;
	struct ipv6hdr *hdr;
	int fhoff, nhoff;
	u8 prevhdr;
	struct sk_buff *ret_skb = NULL;

	/* Jumbo payload inhibits frag. header */
	if (ipv6_hdr(skb)->payload_len == 0) {
		pr_debug("payload len = 0\n");
		return skb;
	}

	if (find_prev_fhdr(skb, &prevhdr, &nhoff, &fhoff) < 0)
		return skb;

	clone = skb_clone(skb, GFP_ATOMIC);
	if (clone == NULL) {
		pr_debug("Can't clone skb\n");
		return skb;
	}

	NFCT_FRAG6_CB(clone)->orig = skb;

	if (!pskb_may_pull(clone, fhoff + sizeof(*fhdr))) {
		pr_debug("message is too short.\n");
		goto ret_orig;
	}

	skb_set_transport_header(clone, fhoff);
	hdr = ipv6_hdr(clone);
	fhdr = (struct frag_hdr *)skb_transport_header(clone);
<<<<<<< HEAD
	
=======

>>>>>>> 456d099b
	skb_orphan(skb);
	fq = fq_find(net, fhdr->identification, user, hdr,
		     skb->dev ? skb->dev->ifindex : 0);
	if (fq == NULL) {
		pr_debug("Can't find and can't create new queue\n");
		goto ret_orig;
	}

	spin_lock_bh(&fq->q.lock);

	if (nf_ct_frag6_queue(fq, clone, fhdr, nhoff) < 0) {
		spin_unlock_bh(&fq->q.lock);
		pr_debug("Can't insert skb to queue\n");
		inet_frag_put(&fq->q);
		goto ret_orig;
	}

	if (fq->q.flags == (INET_FRAG_FIRST_IN | INET_FRAG_LAST_IN) &&
	    fq->q.meat == fq->q.len) {
		ret_skb = nf_ct_frag6_reasm(fq, dev);
		if (ret_skb == NULL)
			pr_debug("Can't reassemble fragmented packets\n");
	}
	spin_unlock_bh(&fq->q.lock);

	inet_frag_put(&fq->q);
	return ret_skb;

ret_orig:
	kfree_skb(clone);
	return skb;
}
EXPORT_SYMBOL_GPL(nf_ct_frag6_gather);

void nf_ct_frag6_consume_orig(struct sk_buff *skb)
{
	struct sk_buff *s, *s2;

	for (s = NFCT_FRAG6_CB(skb)->orig; s;) {
		s2 = s->next;
		s->next = NULL;
		consume_skb(s);
		s = s2;
	}
}
EXPORT_SYMBOL_GPL(nf_ct_frag6_consume_orig);

static int nf_ct_net_init(struct net *net)
{
	int res;

	net->nf_frag.frags.high_thresh = IPV6_FRAG_HIGH_THRESH;
	net->nf_frag.frags.low_thresh = IPV6_FRAG_LOW_THRESH;
	net->nf_frag.frags.timeout = IPV6_FRAG_TIMEOUT;
	net->nf_frag.frags.f = &nf_frags;

	res = inet_frags_init_net(&net->nf_frag.frags);
	if (res < 0)
		return res;
	res = nf_ct_frag6_sysctl_register(net);
	if (res < 0)
		inet_frags_exit_net(&net->nf_frag.frags);
	return res;
}

static void nf_ct_net_exit(struct net *net)
{
	nf_ct_frags6_sysctl_unregister(net);
	inet_frags_exit_net(&net->nf_frag.frags);
}

static struct pernet_operations nf_ct_net_ops = {
	.init = nf_ct_net_init,
	.exit = nf_ct_net_exit,
};

int nf_ct_frag6_init(void)
{
	int ret = 0;

	nf_frags.constructor = ip6_frag_init;
	nf_frags.destructor = NULL;
	nf_frags.skb_free = nf_skb_free;
	nf_frags.qsize = sizeof(struct frag_queue);
	nf_frags.frag_expire = nf_ct_frag6_expire;
	nf_frags.frags_cache_name = nf_frags_cache_name;
	nf_frags.rhash_params = ip6_rhash_params;
	ret = inet_frags_init(&nf_frags);
	if (ret)
		goto out;
	ret = register_pernet_subsys(&nf_ct_net_ops);
	if (ret)
		inet_frags_fini(&nf_frags);

out:
	return ret;
}

void nf_ct_frag6_cleanup(void)
{
	unregister_pernet_subsys(&nf_ct_net_ops);
	inet_frags_fini(&nf_frags);
}<|MERGE_RESOLUTION|>--- conflicted
+++ resolved
@@ -575,11 +575,7 @@
 	skb_set_transport_header(clone, fhoff);
 	hdr = ipv6_hdr(clone);
 	fhdr = (struct frag_hdr *)skb_transport_header(clone);
-<<<<<<< HEAD
-	
-=======
-
->>>>>>> 456d099b
+
 	skb_orphan(skb);
 	fq = fq_find(net, fhdr->identification, user, hdr,
 		     skb->dev ? skb->dev->ifindex : 0);
