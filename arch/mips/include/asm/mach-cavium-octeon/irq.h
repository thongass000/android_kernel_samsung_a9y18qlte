/*
 * This file is subject to the terms and conditions of the GNU General Public
 * License.  See the file "COPYING" in the main directory of this archive
 * for more details.
 *
 * Copyright (C) 2004-2008 Cavium Networks
 */
#ifndef __OCTEON_IRQ_H__
#define __OCTEON_IRQ_H__

#define NR_IRQS OCTEON_IRQ_LAST
#define MIPS_CPU_IRQ_BASE OCTEON_IRQ_SW0

enum octeon_irq {
/* 1 - 8 represent the 8 MIPS standard interrupt sources */
	OCTEON_IRQ_SW0 = 1,
	OCTEON_IRQ_SW1,
/* CIU0, CUI2, CIU4 are 3, 4, 5 */
	OCTEON_IRQ_5 = 6,
	OCTEON_IRQ_PERF,
	OCTEON_IRQ_TIMER,
/* sources in CIU_INTX_EN0 */
	OCTEON_IRQ_WORKQ0,
<<<<<<< HEAD
	OCTEON_IRQ_WDOG0 = OCTEON_IRQ_WORKQ0 + 16,
	OCTEON_IRQ_WDOG15 = OCTEON_IRQ_WDOG0 + 15,
	OCTEON_IRQ_MBOX0 = OCTEON_IRQ_WDOG0 + 16,
	OCTEON_IRQ_MBOX1,
=======
	OCTEON_IRQ_WDOG0 = OCTEON_IRQ_WORKQ0 + 64,
	OCTEON_IRQ_MBOX0 = OCTEON_IRQ_WDOG0 + 32,
	OCTEON_IRQ_MBOX1,
	OCTEON_IRQ_MBOX2,
	OCTEON_IRQ_MBOX3,
>>>>>>> 382fc33b
	OCTEON_IRQ_PCI_INT0,
	OCTEON_IRQ_PCI_INT1,
	OCTEON_IRQ_PCI_INT2,
	OCTEON_IRQ_PCI_INT3,
	OCTEON_IRQ_PCI_MSI0,
	OCTEON_IRQ_PCI_MSI1,
	OCTEON_IRQ_PCI_MSI2,
	OCTEON_IRQ_PCI_MSI3,

	OCTEON_IRQ_RML,
	OCTEON_IRQ_TIMER0,
	OCTEON_IRQ_TIMER1,
	OCTEON_IRQ_TIMER2,
	OCTEON_IRQ_TIMER3,
	OCTEON_IRQ_USB0,
	OCTEON_IRQ_USB1,
	OCTEON_IRQ_BOOTDMA,
#ifndef CONFIG_PCI_MSI
	OCTEON_IRQ_LAST = 127
#endif
};

#ifdef CONFIG_PCI_MSI
/* 256 - 511 represent the MSI interrupts 0-255 */
#define OCTEON_IRQ_MSI_BIT0	(256)

#define OCTEON_IRQ_MSI_LAST      (OCTEON_IRQ_MSI_BIT0 + 255)
#define OCTEON_IRQ_LAST          (OCTEON_IRQ_MSI_LAST + 1)
#endif

#endif<|MERGE_RESOLUTION|>--- conflicted
+++ resolved
@@ -21,18 +21,11 @@
 	OCTEON_IRQ_TIMER,
 /* sources in CIU_INTX_EN0 */
 	OCTEON_IRQ_WORKQ0,
-<<<<<<< HEAD
-	OCTEON_IRQ_WDOG0 = OCTEON_IRQ_WORKQ0 + 16,
-	OCTEON_IRQ_WDOG15 = OCTEON_IRQ_WDOG0 + 15,
-	OCTEON_IRQ_MBOX0 = OCTEON_IRQ_WDOG0 + 16,
-	OCTEON_IRQ_MBOX1,
-=======
 	OCTEON_IRQ_WDOG0 = OCTEON_IRQ_WORKQ0 + 64,
 	OCTEON_IRQ_MBOX0 = OCTEON_IRQ_WDOG0 + 32,
 	OCTEON_IRQ_MBOX1,
 	OCTEON_IRQ_MBOX2,
 	OCTEON_IRQ_MBOX3,
->>>>>>> 382fc33b
 	OCTEON_IRQ_PCI_INT0,
 	OCTEON_IRQ_PCI_INT1,
 	OCTEON_IRQ_PCI_INT2,
