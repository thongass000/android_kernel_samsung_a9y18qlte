/*
 * linux/arch/arm/mach-omap2/board-ldp.c
 *
 * Copyright (C) 2008 Texas Instruments Inc.
 * Nishant Kamat <nskamat@ti.com>
 *
 * Modified from mach-omap2/board-3430sdp.c
 *
 * This program is free software; you can redistribute it and/or modify
 * it under the terms of the GNU General Public License version 2 as
 * published by the Free Software Foundation.
 */
#include <linux/gpio.h>
#include <linux/kernel.h>
#include <linux/init.h>
#include <linux/platform_device.h>
#include <linux/delay.h>
#include <linux/input.h>
#include <linux/input/matrix_keypad.h>
#include <linux/gpio_keys.h>
#include <linux/workqueue.h>
#include <linux/err.h>
#include <linux/clk.h>
#include <linux/spi/spi.h>
#include <linux/regulator/fixed.h>
#include <linux/regulator/machine.h>
#include <linux/i2c/twl.h>
#include <linux/io.h>
#include <linux/smsc911x.h>
#include <linux/mmc/host.h>
#include <linux/usb/phy.h>
#include <linux/platform_data/spi-omap2-mcspi.h>

#include <asm/mach-types.h>
#include <asm/mach/arch.h>
#include <asm/mach/map.h>

#include "common.h"
#include "gpmc.h"
#include "gpmc-smsc911x.h"

#include <video/omapdss.h>
#include <video/omap-panel-data.h>

#include "board-flash.h"
#include "mux.h"
#include "hsmmc.h"
#include "control.h"
#include "common-board-devices.h"

#define LDP_SMSC911X_CS		1
#define LDP_SMSC911X_GPIO	152
#define DEBUG_BASE		0x08000000
#define LDP_ETHR_START		DEBUG_BASE

static uint32_t board_keymap[] = {
	KEY(0, 0, KEY_1),
	KEY(1, 0, KEY_2),
	KEY(2, 0, KEY_3),
	KEY(0, 1, KEY_4),
	KEY(1, 1, KEY_5),
	KEY(2, 1, KEY_6),
	KEY(3, 1, KEY_F5),
	KEY(0, 2, KEY_7),
	KEY(1, 2, KEY_8),
	KEY(2, 2, KEY_9),
	KEY(3, 2, KEY_F6),
	KEY(0, 3, KEY_F7),
	KEY(1, 3, KEY_0),
	KEY(2, 3, KEY_F8),
	PERSISTENT_KEY(4, 5),
	KEY(4, 4, KEY_VOLUMEUP),
	KEY(5, 5, KEY_VOLUMEDOWN),
	0
};

static struct matrix_keymap_data board_map_data = {
	.keymap			= board_keymap,
	.keymap_size		= ARRAY_SIZE(board_keymap),
};

static struct twl4030_keypad_data ldp_kp_twl4030_data = {
	.keymap_data	= &board_map_data,
	.rows		= 6,
	.cols		= 6,
	.rep		= 1,
};

static struct gpio_keys_button ldp_gpio_keys_buttons[] = {
	[0] = {
		.code			= KEY_ENTER,
		.gpio			= 101,
		.desc			= "enter sw",
		.active_low		= 1,
		.debounce_interval	= 30,
	},
	[1] = {
		.code			= KEY_F1,
		.gpio			= 102,
		.desc			= "func 1",
		.active_low		= 1,
		.debounce_interval	= 30,
	},
	[2] = {
		.code			= KEY_F2,
		.gpio			= 103,
		.desc			= "func 2",
		.active_low		= 1,
		.debounce_interval	= 30,
	},
	[3] = {
		.code			= KEY_F3,
		.gpio			= 104,
		.desc			= "func 3",
		.active_low		= 1,
		.debounce_interval 	= 30,
	},
	[4] = {
		.code			= KEY_F4,
		.gpio			= 105,
		.desc			= "func 4",
		.active_low		= 1,
		.debounce_interval	= 30,
	},
	[5] = {
		.code			= KEY_LEFT,
		.gpio			= 106,
		.desc			= "left sw",
		.active_low		= 1,
		.debounce_interval	= 30,
	},
	[6] = {
		.code			= KEY_RIGHT,
		.gpio			= 107,
		.desc			= "right sw",
		.active_low		= 1,
		.debounce_interval	= 30,
	},
	[7] = {
		.code			= KEY_UP,
		.gpio			= 108,
		.desc			= "up sw",
		.active_low		= 1,
		.debounce_interval	= 30,
	},
	[8] = {
		.code			= KEY_DOWN,
		.gpio			= 109,
		.desc			= "down sw",
		.active_low		= 1,
		.debounce_interval	= 30,
	},
};

static struct gpio_keys_platform_data ldp_gpio_keys = {
	.buttons		= ldp_gpio_keys_buttons,
	.nbuttons		= ARRAY_SIZE(ldp_gpio_keys_buttons),
	.rep			= 1,
};

static struct platform_device ldp_gpio_keys_device = {
	.name		= "gpio-keys",
	.id		= -1,
	.dev		= {
		.platform_data	= &ldp_gpio_keys,
	},
};

static struct omap_smsc911x_platform_data smsc911x_cfg = {
	.cs             = LDP_SMSC911X_CS,
	.gpio_irq       = LDP_SMSC911X_GPIO,
	.gpio_reset     = -EINVAL,
	.flags		= SMSC911X_USE_32BIT,
};

static inline void __init ldp_init_smsc911x(void)
{
	gpmc_smsc911x_init(&smsc911x_cfg);
}

/* LCD */

#define LCD_PANEL_RESET_GPIO		55
#define LCD_PANEL_QVGA_GPIO		56

static const struct display_timing ldp_lcd_videomode = {
	.pixelclock	= { 0, 5400000, 0 },

	.hactive = { 0, 240, 0 },
	.hfront_porch = { 0, 3, 0 },
	.hback_porch = { 0, 39, 0 },
	.hsync_len = { 0, 3, 0 },

	.vactive = { 0, 320, 0 },
	.vfront_porch = { 0, 2, 0 },
	.vback_porch = { 0, 7, 0 },
	.vsync_len = { 0, 1, 0 },

	.flags = DISPLAY_FLAGS_HSYNC_LOW | DISPLAY_FLAGS_VSYNC_LOW |
		DISPLAY_FLAGS_DE_HIGH | DISPLAY_FLAGS_PIXDATA_POSEDGE,
};

static struct panel_dpi_platform_data ldp_lcd_pdata = {
	.name                   = "lcd",
	.source                 = "dpi.0",

	.data_lines		= 18,

	.display_timing		= &ldp_lcd_videomode,

	.enable_gpio		= -1,	/* filled in code */
	.backlight_gpio		= -1,	/* filled in code */
};

static struct platform_device ldp_lcd_device = {
	.name                   = "panel-dpi",
	.id                     = 0,
	.dev.platform_data      = &ldp_lcd_pdata,
};

static struct omap_dss_board_info ldp_dss_data = {
	.default_display_name = "lcd",
};

static void __init ldp_display_init(void)
{
	int r;

	static struct gpio gpios[] __initdata = {
		{LCD_PANEL_RESET_GPIO, GPIOF_OUT_INIT_HIGH, "LCD RESET"},
		{LCD_PANEL_QVGA_GPIO, GPIOF_OUT_INIT_HIGH, "LCD QVGA"},
	};

	r = gpio_request_array(gpios, ARRAY_SIZE(gpios));
	if (r) {
		pr_err("Cannot request LCD GPIOs, error %d\n", r);
		return;
	}

	omap_display_init(&ldp_dss_data);
}

static int ldp_twl_gpio_setup(struct device *dev, unsigned gpio, unsigned ngpio)
{
<<<<<<< HEAD
	/* LCD enable GPIO */
	ldp_lcd_pdata.enable_gpio = gpio + 7;

	/* Backlight enable GPIO */
	ldp_lcd_pdata.backlight_gpio = gpio + 15;
=======
	int res;

	/* LCD enable GPIO */
	ldp_lcd_pdata.enable_gpio = gpio + 7;

	/* Backlight enable GPIO */
	ldp_lcd_pdata.backlight_gpio = gpio + 15;

	res = platform_device_register(&ldp_lcd_device);
	if (res)
		pr_err("Unable to register LCD: %d\n", res);
>>>>>>> d8ec26d7

	return 0;
}

static struct twl4030_gpio_platform_data ldp_gpio_data = {
	.setup		= ldp_twl_gpio_setup,
};

static struct regulator_consumer_supply ldp_vmmc1_supply[] = {
	REGULATOR_SUPPLY("vmmc", "omap_hsmmc.0"),
};

/* VMMC1 for MMC1 pins CMD, CLK, DAT0..DAT3 (20 mA, plus card == max 220 mA) */
static struct regulator_init_data ldp_vmmc1 = {
	.constraints = {
		.min_uV			= 1850000,
		.max_uV			= 3150000,
		.valid_modes_mask	= REGULATOR_MODE_NORMAL
					| REGULATOR_MODE_STANDBY,
		.valid_ops_mask		= REGULATOR_CHANGE_VOLTAGE
					| REGULATOR_CHANGE_MODE
					| REGULATOR_CHANGE_STATUS,
	},
	.num_consumer_supplies	= ARRAY_SIZE(ldp_vmmc1_supply),
	.consumer_supplies	= ldp_vmmc1_supply,
};

/* ads7846 on SPI */
static struct regulator_consumer_supply ldp_vaux1_supplies[] = {
	REGULATOR_SUPPLY("vcc", "spi1.0"),
};

/* VAUX1 */
static struct regulator_init_data ldp_vaux1 = {
	.constraints = {
		.min_uV			= 3000000,
		.max_uV			= 3000000,
		.apply_uV		= true,
		.valid_modes_mask	= REGULATOR_MODE_NORMAL
					| REGULATOR_MODE_STANDBY,
		.valid_ops_mask		= REGULATOR_CHANGE_MODE
					| REGULATOR_CHANGE_STATUS,
	},
	.num_consumer_supplies		= ARRAY_SIZE(ldp_vaux1_supplies),
	.consumer_supplies		= ldp_vaux1_supplies,
};

static struct regulator_consumer_supply ldp_vpll2_supplies[] = {
	REGULATOR_SUPPLY("vdds_dsi", "omapdss"),
	REGULATOR_SUPPLY("vdds_dsi", "omapdss_dpi.0"),
	REGULATOR_SUPPLY("vdds_dsi", "omapdss_dsi.0"),
};

static struct regulator_init_data ldp_vpll2 = {
	.constraints = {
		.name			= "VDVI",
		.min_uV			= 1800000,
		.max_uV			= 1800000,
		.apply_uV		= true,
		.valid_modes_mask	= REGULATOR_MODE_NORMAL
					| REGULATOR_MODE_STANDBY,
		.valid_ops_mask		= REGULATOR_CHANGE_MODE
					| REGULATOR_CHANGE_STATUS,
	},
	.num_consumer_supplies	= ARRAY_SIZE(ldp_vpll2_supplies),
	.consumer_supplies	= ldp_vpll2_supplies,
};

static struct twl4030_platform_data ldp_twldata = {
	/* platform_data for children goes here */
	.vmmc1		= &ldp_vmmc1,
	.vaux1		= &ldp_vaux1,
	.vpll2		= &ldp_vpll2,
	.gpio		= &ldp_gpio_data,
	.keypad		= &ldp_kp_twl4030_data,
};

static int __init omap_i2c_init(void)
{
	omap3_pmic_get_config(&ldp_twldata,
			  TWL_COMMON_PDATA_USB | TWL_COMMON_PDATA_MADC, 0);
	omap3_pmic_init("twl4030", &ldp_twldata);
	omap_register_i2c_bus(2, 400, NULL, 0);
	omap_register_i2c_bus(3, 400, NULL, 0);
	return 0;
}

static struct omap2_hsmmc_info mmc[] __initdata = {
	{
		.mmc		= 1,
		.caps		= MMC_CAP_4_BIT_DATA,
		.gpio_cd	= -EINVAL,
		.gpio_wp	= -EINVAL,
	},
	{}	/* Terminator */
};

static struct platform_device *ldp_devices[] __initdata = {
	&ldp_gpio_keys_device,
	&ldp_lcd_device,
};

#ifdef CONFIG_OMAP_MUX
static struct omap_board_mux board_mux[] __initdata = {
	{ .reg_offset = OMAP_MUX_TERMINATOR },
};
#endif

static struct mtd_partition ldp_nand_partitions[] = {
	/* All the partition sizes are listed in terms of NAND block size */
	{
		.name		= "X-Loader-NAND",
		.offset		= 0,
		.size		= 4 * (64 * 2048),	/* 512KB, 0x80000 */
		.mask_flags	= MTD_WRITEABLE,	/* force read-only */
	},
	{
		.name		= "U-Boot-NAND",
		.offset		= MTDPART_OFS_APPEND,	/* Offset = 0x80000 */
		.size		= 10 * (64 * 2048),	/* 1.25MB, 0x140000 */
		.mask_flags	= MTD_WRITEABLE,	/* force read-only */
	},
	{
		.name		= "Boot Env-NAND",
		.offset		= MTDPART_OFS_APPEND,   /* Offset = 0x1c0000 */
		.size		= 2 * (64 * 2048),	/* 256KB, 0x40000 */
	},
	{
		.name		= "Kernel-NAND",
		.offset		= MTDPART_OFS_APPEND,	/* Offset = 0x0200000*/
		.size		= 240 * (64 * 2048),	/* 30M, 0x1E00000 */
	},
	{
		.name		= "File System - NAND",
		.offset		= MTDPART_OFS_APPEND,	/* Offset = 0x2000000 */
		.size		= MTDPART_SIZ_FULL,	/* 96MB, 0x6000000 */
	},

};

static struct regulator_consumer_supply dummy_supplies[] = {
	REGULATOR_SUPPLY("vddvario", "smsc911x.0"),
	REGULATOR_SUPPLY("vdd33a", "smsc911x.0"),
};

static void __init omap_ldp_init(void)
{
	regulator_register_fixed(0, dummy_supplies, ARRAY_SIZE(dummy_supplies));
	omap3_mux_init(board_mux, OMAP_PACKAGE_CBB);
	ldp_init_smsc911x();
	omap_i2c_init();
	platform_add_devices(ldp_devices, ARRAY_SIZE(ldp_devices));
	omap_ads7846_init(1, 54, 310, NULL);
	omap_serial_init();
	omap_sdrc_init(NULL, NULL);
	usb_bind_phy("musb-hdrc.0.auto", 0, "twl4030_usb");
	usb_musb_init(NULL);
	board_nand_init(ldp_nand_partitions, ARRAY_SIZE(ldp_nand_partitions),
			0, 0, nand_default_timings);

	omap_hsmmc_init(mmc);
	ldp_display_init();
}

MACHINE_START(OMAP_LDP, "OMAP LDP board")
	.atag_offset	= 0x100,
	.reserve	= omap_reserve,
	.map_io		= omap3_map_io,
	.init_early	= omap3430_init_early,
	.init_irq	= omap3_init_irq,
	.handle_irq	= omap3_intc_handle_irq,
	.init_machine	= omap_ldp_init,
	.init_late	= omap3430_init_late,
	.init_time	= omap3_sync32k_timer_init,
	.restart	= omap3xxx_restart,
MACHINE_END<|MERGE_RESOLUTION|>--- conflicted
+++ resolved
@@ -242,13 +242,6 @@
 
 static int ldp_twl_gpio_setup(struct device *dev, unsigned gpio, unsigned ngpio)
 {
-<<<<<<< HEAD
-	/* LCD enable GPIO */
-	ldp_lcd_pdata.enable_gpio = gpio + 7;
-
-	/* Backlight enable GPIO */
-	ldp_lcd_pdata.backlight_gpio = gpio + 15;
-=======
 	int res;
 
 	/* LCD enable GPIO */
@@ -260,7 +253,6 @@
 	res = platform_device_register(&ldp_lcd_device);
 	if (res)
 		pr_err("Unable to register LCD: %d\n", res);
->>>>>>> d8ec26d7
 
 	return 0;
 }
@@ -360,7 +352,6 @@
 
 static struct platform_device *ldp_devices[] __initdata = {
 	&ldp_gpio_keys_device,
-	&ldp_lcd_device,
 };
 
 #ifdef CONFIG_OMAP_MUX
