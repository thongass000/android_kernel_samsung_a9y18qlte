--- conflicted
+++ resolved
@@ -725,7 +725,6 @@
 			};
 		};
 
-<<<<<<< HEAD
 		wcd_gnd_mic_swap {
 			wcd_gnd_mic_swap_idle: wcd_gnd_mic_swap_idle {
 				mux {
@@ -803,7 +802,9 @@
 					pins = "gpio25";
 					output-high;
 				};
-=======
+			};
+		};
+
 		cci0_active: cci0_active {
 			mux {
 				/* CLK, DATA */
@@ -1059,7 +1060,6 @@
 				pins = "gpio47";
 				bias-disable; /* No PULL */
 				drive-strength = <2>; /* 2 MA */
->>>>>>> 41308636
 			};
 		};
 
